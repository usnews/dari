package com.psddev.dari.db;

import static org.junit.Assert.assertEquals;

import java.util.ArrayDeque;
import java.util.ArrayList;
import java.util.Arrays;
import java.util.List;
import java.util.Queue;

import org.junit.After;
import org.junit.AfterClass;
import org.junit.Before;
import org.junit.BeforeClass;
import org.junit.Ignore;
import org.junit.Test;
import org.slf4j.Logger;
import org.slf4j.LoggerFactory;

public class PredicateParserTest {

    private static final Logger LOGGER = LoggerFactory.getLogger(PredicateParserTest.class);

    private static final String REFLECTIVE_IDENTITY_SYNTAX_STANDARD = "?";
    private static final String REFLECTIVE_IDENTITY_DELIMITED_SYNTAX = "?/";
    private static final String REFLECTIVE_IDENTITY_REDUNDANT_SYNTAX = "?_id";
    private static final String REFLECTIVE_IDENTITY_DELIMITED_REDUNDANT_SYNTAX = "?/_id";
    private static final String REFLECTIVE_IDENTITY_INDEXED_SYNTAX = "?0";
    private static final String REFLECTIVE_IDENTITY_INDEXED_DELIMITED_SYNTAX = "?0/";
    private static final String REFLECTIVE_IDENTITY_INDEXED_REDUNDANT_SYNTAX = "?0_id";
    private static final String REFLECTIVE_IDENTITY_INDEXED_DELIMITED_REDUNDANT_SYNTAX = "?0/_id";

    private static List<TestDatabase> TEST_DATABASES;
    private static List<Database> DATABASES;

	PredicateParser parser = new PredicateParser();
	static final Queue<Object> EMPTY_OBJECT_QUEUE = new ArrayDeque<Object>();
	static final Queue<String> EMPTY_STRING_QUEUE = new ArrayDeque<String>();

    @BeforeClass
    public static void beforeClass() {

        TEST_DATABASES = DatabaseTestUtils.getNewDefaultTestDatabaseInstances();
        DATABASES = new ArrayList<Database>();

        for (TestDatabase testDb : TEST_DATABASES) {
            Database db = testDb.get();
            DATABASES.add(db);
        }

        LOGGER.info("Running tests against " + TEST_DATABASES.size() + " databases.");
    }

    @AfterClass
    public static void afterClass() {
        if (TEST_DATABASES != null) for (TestDatabase testDb : TEST_DATABASES) {
            testDb.close();
        }
    }

    @Before
    public void before() {

    }

    @After
    public void after() {

    }

    /**
     * public Predicate parse(String predicateString, Object... parameters)
     */
    @Test
    public void parse_empty() {
    	assertEquals(null, parser.parse(""));
    }
    @Test
    public void parse_empty_2() {
    	assertEquals(null, parser.parse(" "));
    }

    @Test
    public void parse_null() {
    	assertEquals(null, parser.parse(null));
    }

    @Test
    public void parse_simple() {
    	Predicate pred = parser.parse("a = 1");
    	Predicate expect = new ComparisonPredicate(PredicateParser.EQUALS_ANY_OPERATOR, false, "a", Arrays.asList("1"));
    	assertEquals(expect, pred);
    }

    @Test (expected=IllegalArgumentException.class)
    public void parse_nospace() {
    	parser.parse("a=1");
    }

    @Test
    public void parse_compound() {
    	Predicate pred = parser.parse("a = 1 and b != 2");
    	Predicate expect = CompoundPredicate.combine(
    	        PredicateParser.AND_OPERATOR,
    			new ComparisonPredicate(PredicateParser.EQUALS_ANY_OPERATOR, false, "a", Arrays.asList("1")),
                new ComparisonPredicate(PredicateParser.NOT_EQUALS_ALL_OPERATOR, false, "b", Arrays.asList("2"))
    	);
    	assertEquals(expect, pred);
    }

    @Test // left to right
    public void parse_noparens() {
    	Predicate pred = parser.parse("a = 1 and b = 2 or c = 3");
    	Predicate expect = CompoundPredicate.combine(
    	        PredicateParser.OR_OPERATOR,
    			CompoundPredicate.combine(
    			        PredicateParser.AND_OPERATOR,
    					new ComparisonPredicate(PredicateParser.EQUALS_ANY_OPERATOR, false, "a", Arrays.asList("1")),
    					new ComparisonPredicate(PredicateParser.EQUALS_ANY_OPERATOR, false, "b", Arrays.asList("2"))
    			),
    			new ComparisonPredicate(PredicateParser.EQUALS_ANY_OPERATOR, false, "c", Arrays.asList("3"))
    	);
    	assertEquals(expect, pred);
    }

    @Test // to group
    public void parse_parens() {
    	Predicate pred = parser.parse("a = 1 and (b = 2 or c = 3)");
    	Predicate expect = CompoundPredicate.combine(
    	        PredicateParser.AND_OPERATOR,
				new ComparisonPredicate(PredicateParser.EQUALS_ANY_OPERATOR, false, "a", Arrays.asList("1")),
    			CompoundPredicate.combine(
    			        PredicateParser.OR_OPERATOR,
    					new ComparisonPredicate(PredicateParser.EQUALS_ANY_OPERATOR, false, "b", Arrays.asList("2")),
    	    			new ComparisonPredicate(PredicateParser.EQUALS_ANY_OPERATOR, false, "c", Arrays.asList("3"))
    			)
    	);
    	assertEquals(expect, pred);
    }

    /*
     * Key handling
     */
    @Test
    public void parse_key_canonical_id() {
    	Predicate expect = new ComparisonPredicate(PredicateParser.EQUALS_ANY_OPERATOR, false, "_id", Arrays.asList("1"));
    	assertEquals(expect, parser.parse("id = 1"));
    }

    @Test (expected=IllegalArgumentException.class)
    public void parse_key_missing() {
    	parser.parse(" = 1 ");
    }

    /*
     * Comparison handling
     */
    @Test
    public void parse_operator_negative() {
    	Predicate expect = new ComparisonPredicate(PredicateParser.NOT_EQUALS_ALL_OPERATOR, false, "token1", Arrays.asList("1"));
    	assertEquals(expect, parser.parse("token1 != 1"));
    }

    @Test (expected=IllegalArgumentException.class)
    public void parse_operator_missing() {
    	parser.parse("a 1");
    }

    /*
     * Value handling
     */
    @Test (expected=IllegalArgumentException.class)
    public void parse_error_value_missing() {
    	parser.parse("a = ");
    }

    @Test
    public void parse_value_boolean_true() {
    	ComparisonPredicate expect = new ComparisonPredicate(
    	        PredicateParser.EQUALS_ANY_OPERATOR,
    			false,
    			"token1",
    			Arrays.asList(true));
    	assertEquals(expect, parser.parse("token1 = true"));
    }

    @Test
    public void parse_value_boolean_false() {
    	Predicate expect = new ComparisonPredicate(
    	        PredicateParser.EQUALS_ANY_OPERATOR,
    			false,
    			"token1",
    			Arrays.asList(false));
    	assertEquals(expect, parser.parse("token1 = false"));
    }

    @Test
    public void parse_value_null() {
    	Predicate expect = new ComparisonPredicate(
    	        PredicateParser.EQUALS_ANY_OPERATOR,
    			false,
    			"token1",
    			null);
    	assertEquals(expect, parser.parse("token1 = null"));
    }

    /*
     * Params
     */
    @Test
    public void parse_params() {
    	Predicate pred = parser.parse("b = ?", "1");
    	Predicate expect = new ComparisonPredicate(PredicateParser.EQUALS_ANY_OPERATOR, false, "b", Arrays.asList("1"));
    	assertEquals(expect, pred);
    }

    @Test
    public void parse_params_multivalue() {
    	Predicate pred = parser.parse("a in ?", Arrays.asList(1,2,3));
    	Predicate expect = new ComparisonPredicate(PredicateParser.EQUALS_ANY_OPERATOR, false, "a", Arrays.asList(1,2,3));
    	assertEquals(expect, pred);
    }

    @Test
    public void parse_params_notstring() {
    	Predicate pred = parser.parse("b = ?", 1);
    	Predicate expect = new ComparisonPredicate(PredicateParser.EQUALS_ANY_OPERATOR, false, "b", Arrays.asList(1));
    	assertEquals(expect, pred);
    }

    @Test
    public void parse_params_null() {
    	Predicate pred = parser.parse("b = ?", (Object)null);
    	Predicate expect = new ComparisonPredicate(PredicateParser.EQUALS_ANY_OPERATOR, false, "b", null);
    	assertEquals(expect, pred);
    }
    @Test
    public void parse_params_missing() {
    	Predicate pred = parser.parse("b = ?");
    	Predicate expect = new ComparisonPredicate(PredicateParser.EQUALS_ANY_OPERATOR, false, "b", null);
    	assertEquals(expect, pred);
    }

    @Test
    public void parse_extra() {
    	Predicate pred = parser.parse("b = ?", "1", "2");
    	Predicate expect = new ComparisonPredicate(PredicateParser.EQUALS_ANY_OPERATOR, false, "b", Arrays.asList("1"));
    	assertEquals(expect, pred);
    }

    @Test (expected=IllegalArgumentException.class)
    public void parse_parens_empty() {
    	assertEquals(null, parser.parse(" ( ) "));
    }

    /**
     * Utility method for testing different identity syntax formats.
     * @param identitySyntax the format string to test
     */
    private void parse_identity_syntax_recordable(String identitySyntax) {

        for (Database database : DATABASES) {

            TestRecord current = TestRecord.getInstance(database);

            Predicate predicate = parser.parse("record = " + identitySyntax, current);
            Predicate expect = new ComparisonPredicate(PredicateParser.EQUALS_ANY_OPERATOR, false, "record", Arrays.asList(current.getId()));
            assertEquals(expect, predicate);
        }
    }

    /**
     * Utility method for testing different identity syntax formats in parsing predicates with field expressions.
     * @param identitySyntax the format string to test
     */
    private void parse_identity_with_field_syntax_recordable(String identitySyntax) {
        for (Database database : DATABASES) {

            TestRecord current = TestRecord.getInstance(database);
            current.setName("testName");

            Predicate predicate = parser.parse("record = " + identitySyntax + "name", current);
            Predicate expect = new ComparisonPredicate(PredicateParser.EQUALS_ANY_OPERATOR, false, "record", Arrays.asList(current.getName()));
            assertEquals(expect, predicate);
        }
    }

    /**
     * Test the reduction of a {@link State} to a UUID in {@link ComparisonPredicate}
     */
    @Test
    public void parse_identity_state() {
        for (Database database : DATABASES) {

            TestRecord current = TestRecord.getInstance(database);

            Predicate predicate = parser.parse("record = ?", current.getState());
            Predicate expect = new ComparisonPredicate(PredicateParser.EQUALS_ANY_OPERATOR, false, "record", Arrays.asList(current.getId()));
            assertEquals(expect, predicate);
        }
    }

    /**
     * Test reduction of a {@link Recordable} to a String field value in {@link ComparisonPredicate}
     */
    @Test
<<<<<<< HEAD
    public void evaluate_reflective_identity_delimited_syntax() {

        evaluate_reflective_syntax(REFLECTIVE_IDENTITY_DELIMITED_SYNTAX);
    }

    @Test
    public void evaluate_reflective_identity_delimited_syntax_state_valued() {
=======
    @Ignore
    public void parse_name_spaced_field_recordable() {
        for (Database database : DATABASES) {

            TestRecord current = TestRecord.getInstance(database);
            current.setName("testName");
>>>>>>> 7035780d

            Predicate predicate = parser.parse("record = ?/" + TestRecord.class.getName() + "/name", current);
            Predicate expect = new ComparisonPredicate(PredicateParser.EQUALS_ANY_OPERATOR, false, "record", Arrays.asList(current.getName()));
            assertEquals(expect, predicate);
        }
    }

    /** Test reduction of a Recordable to a UUID using the identity syntax "?" **/
    @Test
    public void parse_identity_standard_syntax() {

        parse_identity_syntax_recordable(REFLECTIVE_IDENTITY_SYNTAX_STANDARD);
    }

    /** Test reduction of a Recordable to a String field value using the syntax "?field" **/
    @Test
    public void parse_identity_standard_syntax_with_field() {
        parse_identity_with_field_syntax_recordable(REFLECTIVE_IDENTITY_SYNTAX_STANDARD);
    }

    /** Test reduction of a Recordable to a UUID using the identity syntax "?/" **/
    @Test
<<<<<<< HEAD
    public void evaluate_reflective_identity_delimited_redundant_syntax() {
=======
    @Ignore
    public void parse_identity_delimited_syntax() {
>>>>>>> 7035780d

        parse_identity_syntax_recordable(REFLECTIVE_IDENTITY_DELIMITED_SYNTAX);
    }

    /** Test reduction of a Recordable to a String field value using the syntax "?/field" **/
    @Test
<<<<<<< HEAD
    public void evaluate_reflective_identity_delimited_redundant_syntax_state_valued() {

        evaluate_reflective_syntax_state_valued(REFLECTIVE_IDENTITY_DELIMITED_REDUNDANT_SYNTAX);
=======
    @Ignore
    public void parse_identity_delimited_syntax_with_field() {
        parse_identity_with_field_syntax_recordable(REFLECTIVE_IDENTITY_DELIMITED_SYNTAX);
>>>>>>> 7035780d
    }

    /** Test reduction of a Recordable to a UUID using the identity syntax "?_id" **/
    @Test
    public void parse_identity_redundant_syntax() {

        parse_identity_syntax_recordable(REFLECTIVE_IDENTITY_REDUNDANT_SYNTAX);
    }

    /** Test reduction of a Recordable to a UUID using the identity syntax "?/_id" **/
    @Test
    @Ignore
    public void parse_identity_delimited_redundant_syntax() {

        parse_identity_syntax_recordable(REFLECTIVE_IDENTITY_DELIMITED_REDUNDANT_SYNTAX);
    }

    /** Test reduction of a Recordable to a UUID using the identity syntax "?0" **/
    @Test
    public void parse_identity_indexed_syntax() {

        parse_identity_syntax_recordable(REFLECTIVE_IDENTITY_INDEXED_SYNTAX);
    }

    /** Test reduction of a Recordable to a String field value using the syntax "?0field" **/
    @Test
    @Ignore
    public void parse_identity_indexed_syntax_with_field() {
        parse_identity_with_field_syntax_recordable(REFLECTIVE_IDENTITY_INDEXED_SYNTAX);
    }

    /** Test reduction of a Recordable to a UUID using the identity syntax "?0/" **/
    @Test
<<<<<<< HEAD
    public void evaluate_reflective_identity_indexed_redundant_syntax() {
=======
    public void parse_identity_indexed_delimited_syntax() {
>>>>>>> 7035780d

        parse_identity_syntax_recordable(REFLECTIVE_IDENTITY_INDEXED_DELIMITED_SYNTAX);
    }

    /** Test reduction of a Recordable to a String field value using the syntax "?0/field" **/
    @Test
<<<<<<< HEAD
    public void evaluate_reflective_identity_indexed_redundant_syntax_state_valued() {

        evaluate_reflective_syntax_state_valued(REFLECTIVE_IDENTITY_INDEXED_REDUNDANT_SYNTAX);
=======
    public void parse_identity_indexed_delimited_syntax_with_field() {
        parse_identity_with_field_syntax_recordable(REFLECTIVE_IDENTITY_INDEXED_DELIMITED_SYNTAX);
>>>>>>> 7035780d
    }

    /** Test reduction of a Recordable to a UUID using the identity syntax "?0_id" **/
    @Test
    @Ignore
    public void parse_identity_indexed_redundant_syntax() {

        parse_identity_syntax_recordable(REFLECTIVE_IDENTITY_INDEXED_REDUNDANT_SYNTAX);
    }

    /** Test reduction of a Recordable to a UUID using the identity syntax "?0_id" **/
    @Test
    public void parse_identity_indexed_delimited_redundant_syntax() {

        parse_identity_syntax_recordable(REFLECTIVE_IDENTITY_INDEXED_DELIMITED_REDUNDANT_SYNTAX);
    }

    /** Test Record type for parser identity syntax tests **/
    public static class TestRecord extends Record {

        public static TestRecord getInstance(Database database) {

            TestRecord object = new TestRecord();
            object.getState().setDatabase(database);
            return object;
        }

        private String name;

        private TestRecord other;

        public String getName() {
            return name;
        }

        public void setName(String name) {
            this.name = name;
        }

        public TestRecord getOther() {
            return other;
        }

        public void setOther(TestRecord other) {
            this.other = other;
        }
    }

    /*
     * Options // TODO: Add tests here when we know what this should look like
     */

}<|MERGE_RESOLUTION|>--- conflicted
+++ resolved
@@ -304,22 +304,11 @@
      * Test reduction of a {@link Recordable} to a String field value in {@link ComparisonPredicate}
      */
     @Test
-<<<<<<< HEAD
-    public void evaluate_reflective_identity_delimited_syntax() {
-
-        evaluate_reflective_syntax(REFLECTIVE_IDENTITY_DELIMITED_SYNTAX);
-    }
-
-    @Test
-    public void evaluate_reflective_identity_delimited_syntax_state_valued() {
-=======
-    @Ignore
     public void parse_name_spaced_field_recordable() {
         for (Database database : DATABASES) {
 
             TestRecord current = TestRecord.getInstance(database);
             current.setName("testName");
->>>>>>> 7035780d
 
             Predicate predicate = parser.parse("record = ?/" + TestRecord.class.getName() + "/name", current);
             Predicate expect = new ComparisonPredicate(PredicateParser.EQUALS_ANY_OPERATOR, false, "record", Arrays.asList(current.getName()));
@@ -342,27 +331,15 @@
 
     /** Test reduction of a Recordable to a UUID using the identity syntax "?/" **/
     @Test
-<<<<<<< HEAD
-    public void evaluate_reflective_identity_delimited_redundant_syntax() {
-=======
-    @Ignore
     public void parse_identity_delimited_syntax() {
->>>>>>> 7035780d
 
         parse_identity_syntax_recordable(REFLECTIVE_IDENTITY_DELIMITED_SYNTAX);
     }
 
     /** Test reduction of a Recordable to a String field value using the syntax "?/field" **/
     @Test
-<<<<<<< HEAD
-    public void evaluate_reflective_identity_delimited_redundant_syntax_state_valued() {
-
-        evaluate_reflective_syntax_state_valued(REFLECTIVE_IDENTITY_DELIMITED_REDUNDANT_SYNTAX);
-=======
-    @Ignore
     public void parse_identity_delimited_syntax_with_field() {
         parse_identity_with_field_syntax_recordable(REFLECTIVE_IDENTITY_DELIMITED_SYNTAX);
->>>>>>> 7035780d
     }
 
     /** Test reduction of a Recordable to a UUID using the identity syntax "?_id" **/
@@ -374,7 +351,6 @@
 
     /** Test reduction of a Recordable to a UUID using the identity syntax "?/_id" **/
     @Test
-    @Ignore
     public void parse_identity_delimited_redundant_syntax() {
 
         parse_identity_syntax_recordable(REFLECTIVE_IDENTITY_DELIMITED_REDUNDANT_SYNTAX);
@@ -389,37 +365,25 @@
 
     /** Test reduction of a Recordable to a String field value using the syntax "?0field" **/
     @Test
-    @Ignore
     public void parse_identity_indexed_syntax_with_field() {
         parse_identity_with_field_syntax_recordable(REFLECTIVE_IDENTITY_INDEXED_SYNTAX);
     }
 
     /** Test reduction of a Recordable to a UUID using the identity syntax "?0/" **/
     @Test
-<<<<<<< HEAD
-    public void evaluate_reflective_identity_indexed_redundant_syntax() {
-=======
     public void parse_identity_indexed_delimited_syntax() {
->>>>>>> 7035780d
 
         parse_identity_syntax_recordable(REFLECTIVE_IDENTITY_INDEXED_DELIMITED_SYNTAX);
     }
 
     /** Test reduction of a Recordable to a String field value using the syntax "?0/field" **/
     @Test
-<<<<<<< HEAD
-    public void evaluate_reflective_identity_indexed_redundant_syntax_state_valued() {
-
-        evaluate_reflective_syntax_state_valued(REFLECTIVE_IDENTITY_INDEXED_REDUNDANT_SYNTAX);
-=======
     public void parse_identity_indexed_delimited_syntax_with_field() {
         parse_identity_with_field_syntax_recordable(REFLECTIVE_IDENTITY_INDEXED_DELIMITED_SYNTAX);
->>>>>>> 7035780d
     }
 
     /** Test reduction of a Recordable to a UUID using the identity syntax "?0_id" **/
     @Test
-    @Ignore
     public void parse_identity_indexed_redundant_syntax() {
 
         parse_identity_syntax_recordable(REFLECTIVE_IDENTITY_INDEXED_REDUNDANT_SYNTAX);
