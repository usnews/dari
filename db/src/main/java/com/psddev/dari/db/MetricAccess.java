package com.psddev.dari.db;

import java.sql.Connection;
import java.sql.ResultSet;
import java.sql.SQLException;
import java.sql.Statement;
import java.util.ArrayList;
import java.util.Collection;
import java.util.HashMap;
import java.util.HashSet;
import java.util.Iterator;
import java.util.List;
import java.util.Map;
import java.util.NoSuchElementException;
import java.util.Set;
import java.util.UUID;
import java.util.concurrent.ArrayBlockingQueue;
import java.util.concurrent.ConcurrentHashMap;
import java.util.concurrent.ConcurrentMap;

import org.joda.time.DateTime;
import org.slf4j.Logger;
import org.slf4j.LoggerFactory;

import com.google.common.cache.Cache;
import com.google.common.cache.CacheBuilder;
import com.psddev.dari.util.AsyncConsumer;
import com.psddev.dari.util.AsyncQueue;
import com.psddev.dari.util.CompactMap;
import com.psddev.dari.util.Task;
import com.psddev.dari.util.UuidUtils;

class MetricAccess {

    protected static final Logger LOGGER = LoggerFactory.getLogger(MetricAccess.class);

    public static final String METRIC_TABLE = "Metric";
    public static final String METRIC_ID_FIELD = "id";
    public static final String METRIC_TYPE_FIELD = "typeId";
    public static final String METRIC_SYMBOL_FIELD = "symbolId";
    public static final String METRIC_DIMENSION_FIELD = "dimensionId";
    public static final String METRIC_DIMENSION_TABLE = "MetricDimension";
    public static final String METRIC_DIMENSION_VALUE_FIELD = "value";
    public static final String METRIC_DATA_FIELD = "data";
    public static final String METRIC_CACHE_EXTRA_PREFIX = "dari.metric.cache.";

    public static final int AMOUNT_DECIMAL_PLACES = 6;
    public static final long AMOUNT_DECIMAL_SHIFT = (long) Math.pow(10, AMOUNT_DECIMAL_PLACES);
    public static final long DATE_DECIMAL_SHIFT = 60000L;
    public static final int CUMULATIVEAMOUNT_POSITION = 1;
    public static final int AMOUNT_POSITION = 2;
    public static final int DATE_BYTE_SIZE = 4;
    public static final int AMOUNT_BYTE_SIZE = 8;

    private static final int QUERY_TIMEOUT = 3;
    private static final int DIMENSION_CACHE_SIZE = 1000;

    private static final String CACHE_MIN = "min";
    private static final String CACHE_MAX = "max";

    private static final transient Cache<String, UUID> DIMENSION_CACHE = CacheBuilder.newBuilder().maximumSize(DIMENSION_CACHE_SIZE).build();

    private static final ConcurrentMap<String, MetricAccess> METRIC_ACCESSES = new ConcurrentHashMap<String, MetricAccess>();

    private final String symbol;
    private final SqlDatabase db;
    private final UUID typeId;

    private MetricInterval eventDateProcessor;

    public MetricAccess(SqlDatabase database, UUID typeId, String symbol, MetricInterval interval) {
        this.db = database;
        this.typeId = typeId;
        this.symbol = symbol;
        this.eventDateProcessor = interval;
    }

    public UUID getTypeId() {
        return typeId;
    }

    public MetricInterval getEventDateProcessor() {
        if (eventDateProcessor == null) {
            eventDateProcessor = new MetricInterval.Hourly();
        }
        return eventDateProcessor;
    }

    public SqlDatabase getDatabase() {
        return db;
    }

    public int getSymbolId() {
        return db.getSymbolId(symbol);
    }

    // This method should strip the minutes and seconds off of a timestamp, or otherwise process it
    public long getEventDate(DateTime time) {
        long eventDate;
        if (time == null) {
            time = new DateTime(db.now());
        }
        if (time.getMillis() > db.now()) {
            throw new RuntimeException("Metric.eventDate may not be a date in the future.");
        }
        eventDate = getEventDateProcessor().process(time);
        return eventDate;
    }

    public DateTime getLastUpdate(UUID id, String dimensionValue) throws SQLException {
        byte[] data = getMaxData(id, getDimensionId(dimensionValue), null);
        return data != null ? new DateTime(Static.timestampFromBytes(data)) : null;
    }

    public Double getMetric(UUID id, String dimensionValue, Long startTimestamp, Long endTimestamp) throws SQLException {
        if (startTimestamp == null) {
            byte[] data = getMaxData(id, getDimensionId(dimensionValue), endTimestamp);
            if (data == null) {
                return null;
            }
            return Static.amountFromBytes(data, CUMULATIVEAMOUNT_POSITION);
        } else {
            List<byte[]> datas = getMaxMinData(id, getDimensionId(dimensionValue), startTimestamp, endTimestamp);
            if (datas.get(0) == null) {
                return null;
            }
            double maxCumulativeAmount = Static.amountFromBytes(datas.get(0), CUMULATIVEAMOUNT_POSITION);
            double minCumulativeAmount = Static.amountFromBytes(datas.get(1), CUMULATIVEAMOUNT_POSITION);
            double minAmount = Static.amountFromBytes(datas.get(1), AMOUNT_POSITION);
            return maxCumulativeAmount - (minCumulativeAmount - minAmount);
        }
    }

    /**
     * Cached in CachingDatabase (if available) on id, dimensionId, and endTimestamp
     * @param id Can't be {@code null}.
     * @param dimensionId Can't be {@code null}.
     */
    private byte[] getMaxData(UUID id, UUID dimensionId, Long endTimestamp) throws SQLException {
        CachingDatabase cachingDb = Static.getCachingDatabase();
        byte[] data;
        if (hasCachedData(cachingDb, id, dimensionId, endTimestamp, CACHE_MAX)) {
            data = getCachedData(cachingDb, id, dimensionId, endTimestamp, CACHE_MAX);
        } else {
            data = Static.getDataByIdAndDimension(getDatabase(), id, getTypeId(), getSymbolId(), dimensionId, null, endTimestamp, false);
            putCachedData(cachingDb, id, dimensionId, endTimestamp, data, CACHE_MAX);
        }
        return data;
    }

    /**
     * Cached in CachingDatabase (if available) on id, dimensionId, startTimestamp, and endTimestamp
     * @param dimensionId Can't be {@code null}.
     * @return List of two elements, maxData and minData
     */
    private List<byte[]> getMaxMinData(UUID id, UUID dimensionId, Long startTimestamp, Long endTimestamp) throws SQLException {
        CachingDatabase cachingDb = Static.getCachingDatabase();
        List<byte[]> result;
        if (hasCachedData(cachingDb, id, dimensionId, startTimestamp, CACHE_MIN) && hasCachedData(cachingDb, id, dimensionId, endTimestamp, CACHE_MAX)) {
            result = new ArrayList<byte[]>();
            result.add(getCachedData(cachingDb, id, dimensionId, endTimestamp, CACHE_MAX));
            result.add(getCachedData(cachingDb, id, dimensionId, startTimestamp, CACHE_MIN));
        } else {
            result = Static.getMaxMinDataByIdAndDimension(getDatabase(), id, getTypeId(), getSymbolId(), dimensionId, startTimestamp, endTimestamp, false);
            if (result.isEmpty()) {
                result.add(null);
                result.add(null);
            }
            putCachedData(cachingDb, id, dimensionId, endTimestamp, result.get(0), CACHE_MAX);
            putCachedData(cachingDb, id, dimensionId, startTimestamp, result.get(1), CACHE_MIN);
        }
        return result;
    }

    private boolean hasCachedData(CachingDatabase cachingDb, UUID id, UUID dimensionId, Long timestamp, String position) {
        Map<String, Object> extras = getCachedStateExtras(cachingDb, id);
        if (extras == null) {
            return false;
        }
        synchronized (extras) {
            return (extras.containsKey(METRIC_CACHE_EXTRA_PREFIX + getSymbolId() + '.' + dimensionId + '.' + timestamp + '.' + position));
        }
    }

    private byte[] getCachedData(CachingDatabase cachingDb, UUID id, UUID dimensionId, Long timestamp, String position) {
        Map<String, Object> extras = getCachedStateExtras(cachingDb, id);
        if (extras != null) {
            synchronized (extras) {
                return (byte[]) extras.get(METRIC_CACHE_EXTRA_PREFIX + getSymbolId() + '.' + dimensionId + '.' + timestamp + '.' + position);
            }
        }
        return null;
    }

    private void putCachedData(CachingDatabase cachingDb, UUID id, UUID dimensionId, Long timestamp, byte[] data, String position) {
        Map<String, Object> extras = getCachedStateExtras(cachingDb, id);
        if (extras != null) {
            synchronized (extras) {
                extras.put(METRIC_CACHE_EXTRA_PREFIX + getSymbolId() + '.' + dimensionId + '.' + timestamp + '.' + position, data);
            }
        }
    }

    private void clearCachedData(CachingDatabase cachingDb, UUID id) {
        Map<String, Object> extras = getCachedStateExtras(cachingDb, id);
        if (extras != null) {
            synchronized (extras) {
                Set<String> keys = new HashSet<String>(extras.keySet());
                for (String key : keys) {
                    if (key.startsWith(METRIC_CACHE_EXTRA_PREFIX)) {
                        extras.remove(key);
                    }
                }
            }
        }
    }

    private Map<String, Object> getCachedStateExtras(CachingDatabase cachingDb, UUID id) {
        if (cachingDb != null && cachingDb.getObjectCache().containsKey(id)) {
            Object obj = cachingDb.getObjectCache().get(id);
            if (obj != null && obj instanceof Recordable) {
                return ((Recordable) obj).getState().getExtras();
            }
        }
        return null;
    }

    public Double getMetricSum(UUID id, Long startTimestamp, Long endTimestamp) throws SQLException {
        return getMetric(id, null, null, null);
    }

    public Map<String, Double> getMetricValues(UUID id, Long startTimestamp, Long endTimestamp) throws SQLException {
        return Static.getMetricDimensionsById(getDatabase(), id, getTypeId(), getSymbolId(), startTimestamp, endTimestamp, false);
    }

    public Map<DateTime, Double> getMetricTimeline(UUID id, String dimensionValue, Long startTimestamp, Long endTimestamp, MetricInterval metricInterval) throws SQLException {
        if (metricInterval == null) {
            metricInterval = getEventDateProcessor();
        }
        return Static.getMetricTimelineByIdAndDimension(getDatabase(), id, getTypeId(), getSymbolId(), getDimensionId(dimensionValue), startTimestamp, endTimestamp, metricInterval, false);
    }

    public void incrementMetric(UUID id, DateTime time, String dimensionValue, Double amount) throws SQLException {
        incrementMetricByDimensionId(id, time, getDimensionId(dimensionValue), amount);
    }

    public void incrementMetricByDimensionId(UUID id, DateTime time, UUID dimensionId, Double amount) throws SQLException {
        // This actually causes some problems if it's not here
        if (amount == 0) {
            return;
        }
        boolean isImplicitEventDate = (time == null);
        long eventDate = getEventDate(time);
        Static.doIncrementUpdateOrInsert(getDatabase(), id, getTypeId(), getSymbolId(), dimensionId, amount, eventDate, isImplicitEventDate);
        if (!dimensionId.equals(UuidUtils.ZERO_UUID)) {
            // Do an additional increment for the null dimension to maintain the sum
            Static.doIncrementUpdateOrInsert(getDatabase(), id, getTypeId(), getSymbolId(), UuidUtils.ZERO_UUID, amount, eventDate, isImplicitEventDate);
        }
        clearCachedData(Static.getCachingDatabase(), id);
    }

    public void setMetric(UUID id, DateTime time, String dimensionValue, Double amount) throws SQLException {
        setMetricByDimensionId(id, time, getDimensionId(dimensionValue), amount);
        clearCachedData(Static.getCachingDatabase(), id);
    }

    public void setMetricByDimensionId(UUID id, DateTime time, UUID dimensionId, Double amount) throws SQLException {
        // This only works if we're not tracking eventDate
        if (getEventDate(time) != 0L) {
            throw new RuntimeException("MetricAccess.setMetric() can only be used if EventDateProcessor is None");
        }
        Static.doSetUpdateOrInsert(getDatabase(), id, getTypeId(), getSymbolId(), dimensionId, amount, 0L);
        if (!dimensionId.equals(UuidUtils.ZERO_UUID)) {
            // Do an additional increment for the null dimension to maintain the sum
            Double allDimensionsAmount = Static.calculateMetricSumById(getDatabase(), id, getTypeId(), getSymbolId(), null, null, true);
            Static.doSetUpdateOrInsert(getDatabase(), id, getTypeId(), getSymbolId(), UuidUtils.ZERO_UUID, allDimensionsAmount, 0L);
        }
        clearCachedData(Static.getCachingDatabase(), id);
    }

    public void deleteMetric(UUID id) throws SQLException {
        Static.doMetricDelete(getDatabase(), id, getTypeId(), getSymbolId());
        clearCachedData(Static.getCachingDatabase(), id);
    }

    public void reconstructCumulativeAmounts(UUID id) throws SQLException {
        Static.doReconstructCumulativeAmounts(getDatabase(), id, getTypeId(), getSymbolId(), null);
        clearCachedData(Static.getCachingDatabase(), id);
    }

    public void resummarize(UUID id, UUID dimensionId, MetricInterval interval, Long startTimestamp, Long endTimestamp) throws SQLException {
        Static.doResummarize(getDatabase(), id, getTypeId(), getSymbolId(), dimensionId, interval, startTimestamp, endTimestamp);
        clearCachedData(Static.getCachingDatabase(), id);
    }

    public Task submitResummarizeAllTask(MetricInterval interval, Long startTimestamp, Long endTimestamp, int numParallel, String executor, String name) {
        ResummarizeTask task = new ResummarizeTask(getDatabase(), getSymbolId(), interval, startTimestamp, endTimestamp, numParallel, executor, name);
        task.submit();
        return task;
    }

    public static UUID getDimensionIdByValue(SqlDatabase db, String dimensionValue) {
        if (dimensionValue == null || "".equals(dimensionValue)) {
            return UuidUtils.ZERO_UUID;
        }
        UUID dimensionId = DIMENSION_CACHE.getIfPresent(dimensionValue);
        if (dimensionId == null) {
            try {
                dimensionId = Static.getDimensionIdByValue(db, dimensionValue, false);
                if (dimensionId == null) {
                    dimensionId = UuidUtils.createSequentialUuid();
                    Static.doInsertDimensionValue(db, dimensionId, dimensionValue);
                }
                DIMENSION_CACHE.put(dimensionValue, dimensionId);
            } catch (SQLException e) {
                throw new DatabaseException(db, "Error in MetricAccess.getDimensionIdByValue() : " + e.getLocalizedMessage());
            }
        }
        return dimensionId;
    }

    public UUID getDimensionId(String dimensionValue) throws SQLException {
        if (dimensionValue == null || "".equals(dimensionValue)) {
            return UuidUtils.ZERO_UUID;
        }
        UUID dimensionId = DIMENSION_CACHE.getIfPresent(dimensionValue);
        if (dimensionId == null) {
            dimensionId = Static.getDimensionIdByValue(db, dimensionValue, false);
            if (dimensionId == null) {
                dimensionId = UuidUtils.createSequentialUuid();
                Static.doInsertDimensionValue(db, dimensionId, dimensionValue);
            }
            DIMENSION_CACHE.put(dimensionValue, dimensionId);
        }
        return dimensionId;
    }

    static class UpdateFailedException extends Exception {
        private static final long serialVersionUID = 1L;
    }

    /** {@link MetricAccess} utility methods. */
    static final class Static {

        // Methods that generate SQL statements

        private static String getDataSql(SqlDatabase db, UUID id, UUID typeId, Integer symbolId, UUID dimensionId, Long minEventDate, Long maxEventDate, boolean selectMinData, boolean doDecodeToBytes, String extraSelectSql, String extraGroupBySql, String extraWhereSql) {
            StringBuilder sqlBuilder = new StringBuilder();
            SqlVendor vendor = db.getVendor();

            sqlBuilder.append("SELECT ");

            if (dimensionId == null) {
                vendor.appendIdentifier(sqlBuilder, METRIC_DIMENSION_FIELD);
                sqlBuilder.append(", ");
            }

            StringBuilder maxDataBuilder = new StringBuilder("MAX(");
            vendor.appendIdentifier(maxDataBuilder, METRIC_DATA_FIELD);
            maxDataBuilder.append(')');
            if (doDecodeToBytes) {
                vendor.appendMetricDataBytes(sqlBuilder, maxDataBuilder.toString());
            } else {
                sqlBuilder.append(maxDataBuilder);
            }
            sqlBuilder.append(' ');
            vendor.appendIdentifier(sqlBuilder, "maxData");

            if (selectMinData) {
                sqlBuilder.append(", ");
                StringBuilder minDataBuilder = new StringBuilder("MIN(");
                vendor.appendIdentifier(minDataBuilder, METRIC_DATA_FIELD);
                minDataBuilder.append(')');
                if (doDecodeToBytes) {
                    vendor.appendMetricDataBytes(sqlBuilder, minDataBuilder.toString());
                } else {
                sqlBuilder.append(minDataBuilder);
                }
                sqlBuilder.append(' ');
                vendor.appendIdentifier(sqlBuilder, "minData");
            }

            if (extraSelectSql != null && !"".equals(extraSelectSql)) {
                sqlBuilder.append(", ");
                sqlBuilder.append(extraSelectSql);
            }

            sqlBuilder.append(" FROM ");
            sqlBuilder.append(Static.getMetricTableIdentifier(db));
            sqlBuilder.append(" WHERE ");
            vendor.appendIdentifier(sqlBuilder, METRIC_ID_FIELD);
            sqlBuilder.append(" = ");
            vendor.appendValue(sqlBuilder, id);

            if (symbolId != null) {
                sqlBuilder.append(" AND ");
                vendor.appendIdentifier(sqlBuilder, METRIC_SYMBOL_FIELD);
                sqlBuilder.append(" = ");
                vendor.appendValue(sqlBuilder, symbolId);
            }

            sqlBuilder.append(" AND ");
            vendor.appendIdentifier(sqlBuilder, METRIC_TYPE_FIELD);
            sqlBuilder.append(" = ");
            vendor.appendValue(sqlBuilder, typeId);

            if (dimensionId != null) {
                sqlBuilder.append(" AND ");
                vendor.appendIdentifier(sqlBuilder, METRIC_DIMENSION_FIELD);
                sqlBuilder.append(" = ");
                vendor.appendValue(sqlBuilder, dimensionId);
            } else {
                sqlBuilder.append(" AND ");
                vendor.appendIdentifier(sqlBuilder, METRIC_DIMENSION_FIELD);
                sqlBuilder.append(" != ");
                vendor.appendValue(sqlBuilder, UuidUtils.ZERO_UUID);
            }

            if (maxEventDate != null) {
                sqlBuilder.append(" AND ");
                vendor.appendIdentifier(sqlBuilder, METRIC_DATA_FIELD);
                sqlBuilder.append(" < ");
                vendor.appendMetricEncodeTimestampSql(sqlBuilder, null, maxEventDate, '0');
            }

            if (minEventDate != null) {
                sqlBuilder.append(" AND ");
                vendor.appendIdentifier(sqlBuilder, METRIC_DATA_FIELD);
                sqlBuilder.append(" >= ");
                vendor.appendMetricEncodeTimestampSql(sqlBuilder, null, minEventDate, '0');
            }

            if (extraWhereSql != null) {
                sqlBuilder.append(" AND ");
                sqlBuilder.append(extraWhereSql);
            }

            if (dimensionId == null) {
                sqlBuilder.append(" GROUP BY ");
                vendor.appendIdentifier(sqlBuilder, METRIC_DIMENSION_FIELD);
                if (extraGroupBySql != null && !"".equals(extraGroupBySql)) {
                    sqlBuilder.append(", ");
                    sqlBuilder.append(extraGroupBySql);
                }
            } else if (extraGroupBySql != null && !"".equals(extraGroupBySql)) {
                sqlBuilder.append(" GROUP BY ");
                sqlBuilder.append(extraGroupBySql);
            }

            return sqlBuilder.toString();
        }

        private static String getAllDataSql(SqlDatabase db, UUID id, UUID typeId, int symbolId, UUID dimensionId, Long minEventDate, Long maxEventDate, boolean doDecodeToBytes) {
            StringBuilder sqlBuilder = new StringBuilder();
            SqlVendor vendor = db.getVendor();

            sqlBuilder.append("SELECT ");

            if (dimensionId == null) {
                vendor.appendIdentifier(sqlBuilder, METRIC_DIMENSION_FIELD);
                sqlBuilder.append(", ");
            }

            if (doDecodeToBytes) {
                vendor.appendMetricDataBytes(sqlBuilder, METRIC_DATA_FIELD);
            } else {
                sqlBuilder.append(METRIC_DATA_FIELD);
            }

            sqlBuilder.append(" FROM ");
            sqlBuilder.append(Static.getMetricTableIdentifier(db));
            sqlBuilder.append(" WHERE ");
            vendor.appendIdentifier(sqlBuilder, METRIC_ID_FIELD);
            sqlBuilder.append(" = ");
            vendor.appendValue(sqlBuilder, id);

            sqlBuilder.append(" AND ");
            vendor.appendIdentifier(sqlBuilder, METRIC_SYMBOL_FIELD);
            sqlBuilder.append(" = ");
            vendor.appendValue(sqlBuilder, symbolId);

            if (typeId != null) {
                sqlBuilder.append(" AND ");
                vendor.appendIdentifier(sqlBuilder, METRIC_TYPE_FIELD);
                sqlBuilder.append(" = ");
                vendor.appendValue(sqlBuilder, typeId);
            }

            if (dimensionId != null) {
                sqlBuilder.append(" AND ");
                vendor.appendIdentifier(sqlBuilder, METRIC_DIMENSION_FIELD);
                sqlBuilder.append(" = ");
                vendor.appendValue(sqlBuilder, dimensionId);
            }

            if (maxEventDate != null) {
                sqlBuilder.append(" AND ");
                vendor.appendIdentifier(sqlBuilder, METRIC_DATA_FIELD);
                sqlBuilder.append(" < ");
                vendor.appendMetricEncodeTimestampSql(sqlBuilder, null, maxEventDate, '0');
            }

            if (minEventDate != null) {
                sqlBuilder.append(" AND ");
                vendor.appendIdentifier(sqlBuilder, METRIC_DATA_FIELD);
                sqlBuilder.append(" >= ");
                vendor.appendMetricEncodeTimestampSql(sqlBuilder, null, minEventDate, '0');
            }

            sqlBuilder.append(" ORDER BY ");
            if (dimensionId == null) {
                vendor.appendIdentifier(sqlBuilder, METRIC_DIMENSION_FIELD);
                sqlBuilder.append(", ");
            }
            vendor.appendIdentifier(sqlBuilder, METRIC_DATA_FIELD);

            return sqlBuilder.toString();
        }

        private static String getSumSql(SqlDatabase db, UUID id, UUID typeId, int symbolId, Long minEventDate, Long maxEventDate) {
            StringBuilder sqlBuilder = new StringBuilder();
            SqlVendor vendor = db.getVendor();
            String innerSql = getDataSql(db, id, typeId, symbolId, null, minEventDate, maxEventDate, true, false, null, null, null);

            sqlBuilder.append("SELECT ");
            appendSelectCalculatedAmountSql(sqlBuilder, vendor, "minData", "maxData", true);
            sqlBuilder.append(" FROM (");
            sqlBuilder.append(innerSql);
            sqlBuilder.append(") x");

            return sqlBuilder.toString();
        }

        private static String getDimensionsSql(SqlDatabase db, UUID id, UUID typeId, int symbolId, Long minEventDate, Long maxEventDate) {
            StringBuilder sqlBuilder = new StringBuilder();
            SqlVendor vendor = db.getVendor();
            String innerSql = getDataSql(db, id, typeId, symbolId, null, minEventDate, maxEventDate, true, false, null, null, null);

            sqlBuilder.append("SELECT ");
            StringBuilder dimValField = new StringBuilder();
            vendor.appendIdentifier(dimValField, "d");
            dimValField.append('.');
            vendor.appendIdentifier(dimValField, METRIC_DIMENSION_VALUE_FIELD);
            sqlBuilder.append(vendor.convertRawToStringSql(METRIC_DIMENSION_VALUE_FIELD));
            sqlBuilder.append(", ");
            appendSelectCalculatedAmountSql(sqlBuilder, vendor, "minData", "maxData", true);
            sqlBuilder.append(" FROM (");
            sqlBuilder.append(innerSql);
            sqlBuilder.append(") x ");
            sqlBuilder.append(" JOIN "); // This could be a left join if we want to include NULL dimension values in this query.
            vendor.appendIdentifier(sqlBuilder, METRIC_DIMENSION_TABLE);
            sqlBuilder.append(' ');
            vendor.appendIdentifier(sqlBuilder, "d");
            sqlBuilder.append(" ON (");
            vendor.appendIdentifier(sqlBuilder, "x");
            sqlBuilder.append('.');
            vendor.appendIdentifier(sqlBuilder, METRIC_DIMENSION_FIELD);
            sqlBuilder.append(" = ");
            vendor.appendIdentifier(sqlBuilder, "d");
            sqlBuilder.append('.');
            vendor.appendIdentifier(sqlBuilder, METRIC_DIMENSION_FIELD);
            sqlBuilder.append(')');
            sqlBuilder.append(" GROUP BY ");
            vendor.appendIdentifier(sqlBuilder, "d");
            sqlBuilder.append('.');
            vendor.appendIdentifier(sqlBuilder, METRIC_DIMENSION_VALUE_FIELD);

            return sqlBuilder.toString();
        }

        private static String getTimelineSql(SqlDatabase db, UUID id, UUID typeId, int symbolId, UUID dimensionId, Long minEventDate, Long maxEventDate, MetricInterval metricInterval, boolean doDecodeToBytes) {

            SqlVendor vendor = db.getVendor();

            StringBuilder extraSelectSqlBuilder = new StringBuilder("MIN(");
            vendor.appendMetricSelectTimestampSql(extraSelectSqlBuilder, METRIC_DATA_FIELD);
            extraSelectSqlBuilder.append(") * ");
            vendor.appendValue(extraSelectSqlBuilder, DATE_DECIMAL_SHIFT);
            extraSelectSqlBuilder.append(' ');
            vendor.appendIdentifier(extraSelectSqlBuilder, "eventDate");

            StringBuilder extraGroupBySqlBuilder = new StringBuilder();
            vendor.appendMetricDateFormatTimestampSql(extraGroupBySqlBuilder, METRIC_DATA_FIELD, metricInterval);

            StringBuilder sqlBuilder = new StringBuilder();
            String innerSql = getDataSql(db, id, typeId, symbolId, dimensionId, minEventDate, maxEventDate, true, doDecodeToBytes, extraSelectSqlBuilder.toString(), extraGroupBySqlBuilder.toString(), null);
            sqlBuilder.append(innerSql);
            sqlBuilder.append(" ORDER BY ");
            if (dimensionId == null) {
                vendor.appendIdentifier(sqlBuilder, "dimensionId");
                sqlBuilder.append(", ");
            }
            vendor.appendIdentifier(sqlBuilder, "eventDate");

            return sqlBuilder.toString();
        }

        private static String getUpdateSql(SqlDatabase db, List<Object> parameters, UUID id, UUID typeId, int symbolId, UUID dimensionId, double amount, long eventDate, boolean increment, boolean updateFuture) {
            StringBuilder updateBuilder = new StringBuilder("UPDATE ");
            SqlVendor vendor = db.getVendor();
            updateBuilder.append(Static.getMetricTableIdentifier(db));
            updateBuilder.append(" SET ");

            vendor.appendIdentifier(updateBuilder, METRIC_DATA_FIELD);
            updateBuilder.append(" = ");

            vendor.appendMetricUpdateDataSql(updateBuilder, METRIC_DATA_FIELD, parameters, amount, eventDate, increment, updateFuture);

            updateBuilder.append(" WHERE ");
            vendor.appendIdentifier(updateBuilder, METRIC_ID_FIELD);
            updateBuilder.append(" = ");
            vendor.appendBindValue(updateBuilder, id, parameters);

            updateBuilder.append(" AND ");
            vendor.appendIdentifier(updateBuilder, METRIC_TYPE_FIELD);
            updateBuilder.append(" = ");
            vendor.appendBindValue(updateBuilder, typeId, parameters);

            updateBuilder.append(" AND ");
            vendor.appendIdentifier(updateBuilder, METRIC_SYMBOL_FIELD);
            updateBuilder.append(" = ");
            vendor.appendBindValue(updateBuilder, symbolId, parameters);

            updateBuilder.append(" AND ");
            vendor.appendIdentifier(updateBuilder, METRIC_DIMENSION_FIELD);
            updateBuilder.append(" = ");
            vendor.appendBindValue(updateBuilder, dimensionId, parameters);

            updateBuilder.append(" AND ");
            vendor.appendIdentifier(updateBuilder, METRIC_DATA_FIELD);

            updateBuilder.append(" >= ");
            vendor.appendMetricEncodeTimestampSql(updateBuilder, parameters, eventDate, '0');

            if (!updateFuture) {
                updateBuilder.append(" AND ");
                vendor.appendIdentifier(updateBuilder, METRIC_DATA_FIELD);
                updateBuilder.append(" <= ");
                vendor.appendMetricEncodeTimestampSql(updateBuilder, parameters, eventDate, 'F');
            }

            return updateBuilder.toString();
        }

        private static String getRepairTypeIdSql(SqlDatabase db, List<Object> parameters, UUID id, UUID typeId, UUID dimensionId, int symbolId, long eventDate) {
                // String repairSql = getRepairTypeIdSql(db, repairParameters, id, typeId, symbolId, eventDate);
            StringBuilder updateBuilder = new StringBuilder("UPDATE ");
            SqlVendor vendor = db.getVendor();
            updateBuilder.append(Static.getMetricTableIdentifier(db));
            updateBuilder.append(" SET ");

            vendor.appendIdentifier(updateBuilder, METRIC_TYPE_FIELD);
            updateBuilder.append(" = ");
            vendor.appendBindValue(updateBuilder, typeId, parameters);

            updateBuilder.append(" WHERE ");
            vendor.appendIdentifier(updateBuilder, METRIC_ID_FIELD);
            updateBuilder.append(" = ");
            vendor.appendBindValue(updateBuilder, id, parameters);

            updateBuilder.append(" AND ");
            vendor.appendIdentifier(updateBuilder, METRIC_SYMBOL_FIELD);
            updateBuilder.append(" = ");
            vendor.appendBindValue(updateBuilder, symbolId, parameters);

            updateBuilder.append(" AND ");
            vendor.appendIdentifier(updateBuilder, METRIC_DIMENSION_FIELD);
            updateBuilder.append(" = ");
            vendor.appendBindValue(updateBuilder, dimensionId, parameters);

            updateBuilder.append(" AND ");
            vendor.appendIdentifier(updateBuilder, METRIC_DATA_FIELD);
            updateBuilder.append(" >= ");
            vendor.appendMetricEncodeTimestampSql(updateBuilder, null, eventDate, '0');

            updateBuilder.append(" AND ");
            vendor.appendIdentifier(updateBuilder, METRIC_DATA_FIELD);
            updateBuilder.append(" <= ");
            vendor.appendMetricEncodeTimestampSql(updateBuilder, null, eventDate, 'F');

            return updateBuilder.toString();
        }

        private static String getFixDataRowSql(SqlDatabase db, List<Object> parameters, UUID id, UUID typeId, int symbolId, UUID dimensionId, long eventDate, double cumulativeAmount, double amount) {
            StringBuilder updateBuilder = new StringBuilder("UPDATE ");
            SqlVendor vendor = db.getVendor();
            updateBuilder.append(Static.getMetricTableIdentifier(db));
            updateBuilder.append(" SET ");

            vendor.appendIdentifier(updateBuilder, METRIC_DATA_FIELD);
            updateBuilder.append(" = ");

            vendor.appendMetricFixDataSql(updateBuilder, METRIC_DATA_FIELD, parameters, eventDate, cumulativeAmount, amount);

            updateBuilder.append(" WHERE ");
            vendor.appendIdentifier(updateBuilder, METRIC_ID_FIELD);
            updateBuilder.append(" = ");
            vendor.appendBindValue(updateBuilder, id, parameters);

            updateBuilder.append(" AND ");
            vendor.appendIdentifier(updateBuilder, METRIC_TYPE_FIELD);
            updateBuilder.append(" = ");
            vendor.appendBindValue(updateBuilder, typeId, parameters);

            updateBuilder.append(" AND ");
            vendor.appendIdentifier(updateBuilder, METRIC_SYMBOL_FIELD);
            updateBuilder.append(" = ");
            vendor.appendBindValue(updateBuilder, symbolId, parameters);

            updateBuilder.append(" AND ");
            vendor.appendIdentifier(updateBuilder, METRIC_DIMENSION_FIELD);
            updateBuilder.append(" = ");
            vendor.appendBindValue(updateBuilder, dimensionId, parameters);

            updateBuilder.append(" AND ");
            vendor.appendIdentifier(updateBuilder, METRIC_DATA_FIELD);
            updateBuilder.append(" >= ");
            vendor.appendMetricEncodeTimestampSql(updateBuilder, null, eventDate, '0');

            updateBuilder.append(" AND ");
            vendor.appendIdentifier(updateBuilder, METRIC_DATA_FIELD);
            updateBuilder.append(" <= ");
            vendor.appendMetricEncodeTimestampSql(updateBuilder, null, eventDate, 'F');

            return updateBuilder.toString();
        }

        private static String getMetricInsertSql(SqlDatabase db, List<Object> parameters, UUID id, UUID typeId, int symbolId, UUID dimensionId, double amount, double cumulativeAmount, long eventDate) {
            SqlVendor vendor = db.getVendor();
            StringBuilder insertBuilder = new StringBuilder("INSERT INTO ");
            insertBuilder.append(Static.getMetricTableIdentifier(db));
            insertBuilder.append(" (");
            Map<String, Object> cols = new CompactMap<String, Object>();
            cols.put(METRIC_ID_FIELD, id);
            cols.put(METRIC_TYPE_FIELD, typeId);
            cols.put(METRIC_SYMBOL_FIELD, symbolId);
            cols.put(METRIC_DIMENSION_FIELD, dimensionId);
            for (Map.Entry<String, Object> entry : cols.entrySet()) {
                vendor.appendIdentifier(insertBuilder, entry.getKey());
                insertBuilder.append(", ");
            }
            vendor.appendIdentifier(insertBuilder, METRIC_DATA_FIELD);
            insertBuilder.append(") VALUES (");
            for (Map.Entry<String, Object> entry : cols.entrySet()) {
                vendor.appendBindValue(insertBuilder, entry.getValue(), parameters);
                insertBuilder.append(", ");
            }
            vendor.appendBindMetricBytes(insertBuilder, toBytes(eventDate, cumulativeAmount, amount), parameters);
            insertBuilder.append(')');
            return insertBuilder.toString();
        }

        private static String getDeleteMetricSql(SqlDatabase db, UUID id, UUID typeId, int symbolId) {
            SqlVendor vendor = db.getVendor();
            StringBuilder sqlBuilder = new StringBuilder();
            sqlBuilder.append("DELETE FROM ");
            sqlBuilder.append(Static.getMetricTableIdentifier(db));
            sqlBuilder.append(" WHERE ");
            vendor.appendIdentifier(sqlBuilder, METRIC_SYMBOL_FIELD);
            sqlBuilder.append(" = ");
            vendor.appendValue(sqlBuilder, symbolId);
            sqlBuilder.append(" AND ");
            vendor.appendIdentifier(sqlBuilder, METRIC_ID_FIELD);
            sqlBuilder.append(" = ");
            vendor.appendValue(sqlBuilder, id);
            sqlBuilder.append(" AND ");
            vendor.appendIdentifier(sqlBuilder, METRIC_TYPE_FIELD);
            sqlBuilder.append(" = ");
            vendor.appendValue(sqlBuilder, typeId);
            return sqlBuilder.toString();
        }

        private static String getDimensionIdByValueSql(SqlDatabase db, String dimensionValue) {
            SqlVendor vendor = db.getVendor();
            StringBuilder sqlBuilder = new StringBuilder();
            sqlBuilder.append("SELECT ");
            vendor.appendIdentifier(sqlBuilder, METRIC_DIMENSION_FIELD);
            sqlBuilder.append(" FROM ");
            vendor.appendIdentifier(sqlBuilder, METRIC_DIMENSION_TABLE);
            sqlBuilder.append(" WHERE ");
            vendor.appendIdentifier(sqlBuilder, METRIC_DIMENSION_VALUE_FIELD);
            sqlBuilder.append(" = ");
            vendor.appendValue(sqlBuilder, dimensionValue);
            return sqlBuilder.toString();
        }

        private static String getInsertDimensionValueSql(SqlDatabase db, List<Object> parameters, UUID dimensionId, String dimensionValue) {
            SqlVendor vendor = db.getVendor();
            StringBuilder insertBuilder = new StringBuilder("INSERT INTO ");
            vendor.appendIdentifier(insertBuilder, METRIC_DIMENSION_TABLE);
            insertBuilder.append(" (");
            vendor.appendIdentifier(insertBuilder, METRIC_DIMENSION_FIELD);
            insertBuilder.append(", ");
            vendor.appendIdentifier(insertBuilder, METRIC_DIMENSION_VALUE_FIELD);
            insertBuilder.append(") VALUES (");
            vendor.appendBindValue(insertBuilder, dimensionId, parameters);
            insertBuilder.append(", ");
            vendor.appendBindValue(insertBuilder, dimensionValue, parameters);
            insertBuilder.append(')');
            return insertBuilder.toString();
        }

        // Methods that generate complicated bits of SQL

        public static void appendSelectCalculatedAmountSql(StringBuilder str, SqlVendor vendor, String minDataColumnIdentifier, String maxDataColumnIdentifier, boolean includeSum) {

            str.append("ROUND(");
            if (includeSum) {
                str.append("SUM");
            }
            str.append('(');
            vendor.appendMetricSelectAmountSql(str, maxDataColumnIdentifier, CUMULATIVEAMOUNT_POSITION);
            str.append(" - (");
            vendor.appendMetricSelectAmountSql(str, minDataColumnIdentifier, CUMULATIVEAMOUNT_POSITION);
            str.append(" - ");
            vendor.appendMetricSelectAmountSql(str, minDataColumnIdentifier, AMOUNT_POSITION);
            str.append(") ");

            str.append(')');
            str.append(" / ");
            vendor.appendValue(str, AMOUNT_DECIMAL_SHIFT);
            str.append(',');
            vendor.appendValue(str, AMOUNT_DECIMAL_PLACES);
            str.append(") ");

        }

        // methods that convert bytes into values and back again

        private static byte[] toBytes(long eventDate, double cumulativeAmount, double amount) {

            Long cumulativeAmountLong = (long) (cumulativeAmount * AMOUNT_DECIMAL_SHIFT);
            Long amountLong = (long) (amount * AMOUNT_DECIMAL_SHIFT);
            Integer eventDateInt = (int) (eventDate / DATE_DECIMAL_SHIFT);

            int size, offset = 0;
            byte[] bytes = new byte[DATE_BYTE_SIZE + AMOUNT_BYTE_SIZE + AMOUNT_BYTE_SIZE];

            // first 4 bytes: timestamp
            size = DATE_BYTE_SIZE;
            for (int i = 0; i < size; ++i) {
                bytes[i + offset] = (byte) (eventDateInt >> (size - i - 1 << 3));
            }
            offset += size;

            // second 8 bytes: cumulativeAmount
            size = AMOUNT_BYTE_SIZE;
            for (int i = 0; i < size; ++i) {
                bytes[i + offset] = (byte) (cumulativeAmountLong >> (size - i - 1 << 3));
            }
            offset += size;

            // last 8 bytes: amount
            size = AMOUNT_BYTE_SIZE;
            for (int i = 0; i < 8; ++i) {
                bytes[i + offset] = (byte) (amountLong >> (size - i - 1 << 3));
            }

            return bytes;
        }

        private static double amountFromBytes(byte[] bytes, int position) {
            long amountLong = 0;

            int offset = DATE_BYTE_SIZE + ((position - 1) * AMOUNT_BYTE_SIZE);

            for (int i = 0; i < AMOUNT_BYTE_SIZE; ++i) {
                amountLong = (amountLong << 8) | (bytes[i + offset] & 0xff);
            }

            return (double) amountLong / AMOUNT_DECIMAL_SHIFT;
        }

        private static long timestampFromBytes(byte[] bytes) {
            long timestamp = 0;

            for (int i = 0; i < DATE_BYTE_SIZE; ++i) {
                timestamp = (timestamp << 8) | (bytes[i] & 0xff);
            }

            return timestamp * DATE_DECIMAL_SHIFT;
        }

        // methods that actually touch the database

        private static void doIncrementUpdateOrInsert(SqlDatabase db, UUID id, UUID typeId, int symbolId, UUID dimensionId, double incrementAmount, long eventDate, boolean isImplicitEventDate) throws SQLException {
            Connection connection = db.openConnection();
            try {

                if (isImplicitEventDate) {
                    // If they have not passed in an eventDate, we can assume a couple of things:
                    // 1) The event date is the CURRENT date
                    // 2) There is NOT any FUTURE data
                    // 3) We CANNOT assume the row exists
                    List<Object> updateParameters = new ArrayList<Object>();

                    // Try to do an update. This is the best case scenario, and does not require any reads.
                    String updateSql = getUpdateSql(db, updateParameters, id, typeId, symbolId, dimensionId, incrementAmount, eventDate, true, false);
                    int rowsAffected = SqlDatabase.Static.executeUpdateWithList(connection, updateSql, updateParameters);
                    if (0 == rowsAffected) {
                        // There is no data for the current date. Now we have to read
                        // the previous cumulative amount so we can insert a new row.
                        byte[] data = getDataByIdAndDimension(db, id, typeId, symbolId, dimensionId, null, null, true);
                        double previousCumulativeAmount = 0.0d;
                        if (data != null) {
                            previousCumulativeAmount = amountFromBytes(data, CUMULATIVEAMOUNT_POSITION);
                        }
                        // Try to insert, if that fails then try the update again
                        List<Object> insertParameters = new ArrayList<Object>();
                        String insertSql = getMetricInsertSql(db, insertParameters, id, typeId, symbolId, dimensionId, incrementAmount, previousCumulativeAmount + incrementAmount, eventDate);
                        tryInsertThenUpdate(db, connection, insertSql, insertParameters, updateSql, updateParameters);
                    }

                } else {

                    // First, find the max eventDate. Under normal circumstances, this will either be null (INSERT), before our eventDate (INSERT) or equal to our eventDate (UPDATE).
                    byte[] data = getDataByIdAndDimension(db, id, typeId, symbolId, dimensionId, null, null, true);

                    if (data == null || timestampFromBytes(data) < eventDate) {
                        // No data for this eventDate; insert.
                        double previousCumulativeAmount = 0.0d;
                        if (data != null) {
                            previousCumulativeAmount = amountFromBytes(data, CUMULATIVEAMOUNT_POSITION);
                        }

                        List<Object> insertParameters = new ArrayList<Object>();
                        String insertSql = getMetricInsertSql(db, insertParameters, id, typeId, symbolId, dimensionId, incrementAmount, previousCumulativeAmount + incrementAmount, eventDate);

                        List<Object> updateParameters = new ArrayList<Object>();
                        String updateSql = getUpdateSql(db, updateParameters, id, typeId, symbolId, dimensionId, incrementAmount, eventDate, true, false);

                        tryInsertThenUpdate(db, connection, insertSql, insertParameters, updateSql, updateParameters);
                    } else if (timestampFromBytes(data) == eventDate) {
                        // There is data for this eventDate; update it.
                        List<Object> updateParameters = new ArrayList<Object>();
                        String updateSql = getUpdateSql(db, updateParameters, id, typeId, symbolId, dimensionId, incrementAmount, eventDate, true, false);
                        SqlDatabase.Static.executeUpdateWithList(connection, updateSql, updateParameters);
                    } else { // if (timestampFromBytes(data) > eventDate)
                        // The max(eventDate) in the table is greater than our
                        // event date. If there exists a row in the past, UPDATE it
                        // or if not, INSERT. Either way we will be updating future
                        // data, so just INSERT with a value of 0 if necessary, then
                        // UPDATE all rows.
                        byte[] oldData = getDataByIdAndDimension(db, id, typeId, symbolId, dimensionId, null, eventDate, true);
                        if (oldData == null || timestampFromBytes(oldData) < eventDate) {
                            double previousCumulativeAmount = 0.0d;
                            if (oldData != null) {
                                previousCumulativeAmount = amountFromBytes(oldData, CUMULATIVEAMOUNT_POSITION);
                            }
                            List<Object> insertParameters = new ArrayList<Object>();
                            String insertSql = getMetricInsertSql(db, insertParameters, id, typeId, symbolId, dimensionId, 0, previousCumulativeAmount, eventDate);

                            tryInsertThenUpdate(db, connection, insertSql, insertParameters, null, null); // the UPDATE is going to be executed regardless of whether this fails - it's only inserting 0 anyway.
                        }
                        // Now update all the future rows.
                        List<Object> updateParameters = new ArrayList<Object>();
                        String updateSql = getUpdateSql(db, updateParameters, id, typeId, symbolId, dimensionId, incrementAmount, eventDate, true, true);
                        SqlDatabase.Static.executeUpdateWithList(connection, updateSql, updateParameters);
                    }
                }

            } catch (UpdateFailedException e) {
                // There is an existing row that has the wrong type ID (bad data). Repair it and try again.
                List<Object> repairParameters = new ArrayList<Object>();
                String repairSql = getRepairTypeIdSql(db, repairParameters, id, typeId, dimensionId, symbolId, eventDate);
                SqlDatabase.Static.executeUpdateWithList(connection, repairSql, repairParameters);
                doIncrementUpdateOrInsert(db, id, typeId, symbolId, dimensionId, incrementAmount, eventDate, isImplicitEventDate);
            } finally {
                db.closeConnection(connection);
            }
        }

        // This is for the occasional race condition when we check for the existence of a row, it does not exist, then two threads try to insert at (almost) the same time.
        private static void tryInsertThenUpdate(SqlDatabase db, Connection connection, String insertSql, List<Object> insertParameters, String updateSql, List<Object> updateParameters) throws SQLException, UpdateFailedException {
            try {
                SqlDatabase.Static.executeUpdateWithList(connection, insertSql, insertParameters);
            } catch (SQLException ex) {
                if (db.getVendor().isDuplicateKeyException(ex)) {
                    // Try the update again, maybe we lost a race condition.
                    if (updateSql != null) {
                        int rowsAffected = SqlDatabase.Static.executeUpdateWithList(connection, updateSql, updateParameters);
                        if (0 == rowsAffected) {
                            // The only practical way this query updated 0 rows is if there is an existing row with the wrong typeId.
                            throw new UpdateFailedException();
                        }
                    }
                } else {
                    throw ex;
                }
            }
        }

        private static void doSetUpdateOrInsert(SqlDatabase db, UUID id, UUID typeId, int symbolId, UUID dimensionId, double amount, long eventDate) throws SQLException {
            Connection connection = db.openConnection();
            if (eventDate != 0L) {
                throw new RuntimeException("MetricAccess.Static.doSetUpdateOrInsert() can only be used if EventDatePrecision is NONE; eventDate is " + eventDate + ", should be 0L.");
            }
            try {
                List<Object> updateParameters = new ArrayList<Object>();
                String updateSql = getUpdateSql(db, updateParameters, id, typeId, symbolId, dimensionId, amount, eventDate, false, false);
                int rowsAffected = SqlDatabase.Static.executeUpdateWithList(connection, updateSql, updateParameters);
                if (rowsAffected == 0) {
                    List<Object> insertParameters = new ArrayList<Object>();
                    String insertSql = getMetricInsertSql(db, insertParameters, id, typeId, symbolId, dimensionId, amount, amount, eventDate);
                    tryInsertThenUpdate(db, connection, insertSql, insertParameters, updateSql, updateParameters);
                }
            } catch (UpdateFailedException e) {
                // There is an existing row that has the wrong type ID (bad data). Repair it and try again.
                List<Object> repairParameters = new ArrayList<Object>();
                String repairSql = getRepairTypeIdSql(db, repairParameters, id, typeId, dimensionId, symbolId, eventDate);
                SqlDatabase.Static.executeUpdateWithList(connection, repairSql, repairParameters);
                doSetUpdateOrInsert(db, id, typeId, symbolId, dimensionId, amount, eventDate);
            } finally {
                db.closeConnection(connection);
            }
        }

        static void doMetricDelete(SqlDatabase db, UUID id, UUID typeId, int symbolId) throws SQLException {
            Connection connection = db.openConnection();
            List<Object> parameters = new ArrayList<Object>();
            try {
                String sql = getDeleteMetricSql(db, id, typeId, symbolId);
                SqlDatabase.Static.executeUpdateWithList(connection, sql, parameters);
            } finally {
                db.closeConnection(connection);
            }
        }

        static void doInsertDimensionValue(SqlDatabase db, UUID dimensionId, String dimensionValue) throws SQLException {
            Connection connection = db.openConnection();
            List<Object> parameters = new ArrayList<Object>();
            try {
                String sql = getInsertDimensionValueSql(db, parameters, dimensionId, dimensionValue);
                SqlDatabase.Static.executeUpdateWithList(connection, sql, parameters);
            } finally {
                db.closeConnection(connection);
            }
        }

        static void doFixDataRow(SqlDatabase db, UUID id, UUID typeId, int symbolId, UUID dimensionId, long eventDate, double cumulativeAmount, double amount) throws SQLException {
            Connection connection = db.openConnection();
            List<Object> parameters = new ArrayList<Object>();
            try {
                String updateSql = getFixDataRowSql(db, parameters, id, typeId, symbolId, dimensionId, eventDate, cumulativeAmount, amount);
                SqlDatabase.Static.executeUpdateWithList(connection, updateSql, parameters);
            } finally {
                db.closeConnection(connection);
            }
        }

        static void doResummarize(SqlDatabase db, UUID id, UUID typeId, int symbolId, UUID dimensionId, MetricInterval interval, Long minEventDate, Long maxEventDate) throws SQLException {
            String selectSql = getAllDataSql(db, id, typeId, symbolId, dimensionId, minEventDate, maxEventDate, true);

            Connection connection = db.openConnection();
            try {
                Statement statement = connection.createStatement();
                try {
                    ResultSet result = db.executeQueryBeforeTimeout(statement, selectSql, QUERY_TIMEOUT);
                    try {
                        Long lastIntervalTimestamp = null;
                        Long lastTimestamp = null;
                        Long firstTimestamp = null;
                        Double currentIntervalAmount = 0d;
                        Double currentIntervalCumulativeAmount = 0d;
                        while (result.next()) {
                            byte[] data = result.getBytes(1);

                            double amt = amountFromBytes(data, AMOUNT_POSITION);
                            double cumAmt = amountFromBytes(data, CUMULATIVEAMOUNT_POSITION);
                            long timestamp = timestampFromBytes(data);
                            Long intervalTimestamp = interval.process(new DateTime(timestamp));

                            if (!intervalTimestamp.equals(lastIntervalTimestamp)) {
                                if (lastIntervalTimestamp != null) {
                                    doResummarizeDataRows(db, id, typeId, symbolId, dimensionId, lastIntervalTimestamp, firstTimestamp, lastTimestamp, currentIntervalAmount, currentIntervalCumulativeAmount);
                                }
                                firstTimestamp = timestamp;
                                lastIntervalTimestamp = intervalTimestamp;
                                currentIntervalAmount = 0d;
                            }
                            lastTimestamp = timestamp;
                            currentIntervalAmount += amt;
                            currentIntervalCumulativeAmount = cumAmt;
                        }
                        if (lastIntervalTimestamp != null) {
                            doResummarizeDataRows(db, id, typeId, symbolId, dimensionId, lastIntervalTimestamp, firstTimestamp, lastTimestamp, currentIntervalAmount, currentIntervalCumulativeAmount);
                        }
                    } finally {
                        result.close();
                    }
                } finally {
                    statement.close();
                }
            } finally {
                db.closeConnection(connection);
            }
        }

        private static void doResummarizeDataRows(SqlDatabase db, UUID id, UUID typeId, int symbolId, UUID dimensionId, long eventDate, long firstTimestamp, long lastTimestamp, double amount, double cumulativeAmount) throws SQLException {
            if (firstTimestamp == lastTimestamp && lastTimestamp == eventDate) {
                // nothing to do. . .
                return;
            }

            Connection connection = db.openConnection();

            try {
                // First delete old rows, then insert the new row
                List<Object> deleteParameters = new ArrayList<Object>();
                String deleteSql = getDeleteDataRowsBetweenSql(db, deleteParameters, id, typeId, symbolId, dimensionId, firstTimestamp, lastTimestamp);

                List<Object> insertParameters = new ArrayList<Object>();
                String insertSql = getMetricInsertSql(db, insertParameters, id, typeId, symbolId, dimensionId, amount, cumulativeAmount, eventDate);

                SqlDatabase.Static.executeUpdateWithList(connection, deleteSql, deleteParameters);
                SqlDatabase.Static.executeUpdateWithList(connection, insertSql, insertParameters);

            } finally {
                db.closeConnection(connection);
            }

        }

        private static String getDeleteDataRowsBetweenSql(SqlDatabase db, List<Object> parameters, UUID id, UUID typeId, int symbolId, UUID dimensionId, Long minEventDate, Long maxEventDate) {
            SqlVendor vendor = db.getVendor();
            StringBuilder sqlBuilder = new StringBuilder();
            sqlBuilder.append("DELETE FROM ");
            sqlBuilder.append(Static.getMetricTableIdentifier(db));

            sqlBuilder.append(" WHERE ");
            vendor.appendIdentifier(sqlBuilder, METRIC_SYMBOL_FIELD);
            sqlBuilder.append(" = ");
            vendor.appendBindValue(sqlBuilder, symbolId, parameters);

            sqlBuilder.append(" AND ");
            vendor.appendIdentifier(sqlBuilder, METRIC_ID_FIELD);
            sqlBuilder.append(" = ");
            vendor.appendBindValue(sqlBuilder, id, parameters);

            sqlBuilder.append(" AND ");
            vendor.appendIdentifier(sqlBuilder, METRIC_TYPE_FIELD);
            sqlBuilder.append(" = ");
            vendor.appendBindValue(sqlBuilder, typeId, parameters);

            sqlBuilder.append(" AND ");
            vendor.appendIdentifier(sqlBuilder, METRIC_DIMENSION_FIELD);
            sqlBuilder.append(" = ");
            vendor.appendBindValue(sqlBuilder, dimensionId, parameters);

            sqlBuilder.append(" AND ");
            vendor.appendIdentifier(sqlBuilder, METRIC_DATA_FIELD);
            sqlBuilder.append(" >= ");
            vendor.appendMetricEncodeTimestampSql(sqlBuilder, parameters, minEventDate, '0');

            sqlBuilder.append(" AND ");
            vendor.appendIdentifier(sqlBuilder, METRIC_DATA_FIELD);
            sqlBuilder.append(" <= ");
            vendor.appendMetricEncodeTimestampSql(sqlBuilder, parameters, maxEventDate, 'F');

            return sqlBuilder.toString();
        }

        static void doReconstructCumulativeAmounts(SqlDatabase db, UUID id, UUID typeId, int symbolId, Long minEventDate) throws SQLException {

            // for each row, ordered by date, keep a running total of amount and update it into cumulativeAmount
            String selectSql = getAllDataSql(db, id, typeId, symbolId, null, minEventDate, null, true);
            Connection connection = db.openConnection();
            try {
                Statement statement = connection.createStatement();
                try {
                    ResultSet result = db.executeQueryBeforeTimeout(statement, selectSql, QUERY_TIMEOUT);
                    try {
                        UUID lastDimensionId = null;
                        double correctCumAmt = 0, calcAmt = 0, amt = 0, cumAmt = 0, lastCorrectCumAmt = 0;
                        long timestamp = 0;
                        while (result.next()) {
                            UUID dimensionId = UuidUtils.fromBytes(result.getBytes(1));
                            if (lastDimensionId == null || !dimensionId.equals(lastDimensionId)) {
                                // new dimension, reset the correctCumAmt. This depends
                                // on getAllDataSql ordering by dimensionId, data.
                                correctCumAmt = 0;
                                lastCorrectCumAmt = 0;
                            }
                            lastDimensionId = dimensionId;

                            byte[] data = result.getBytes(2);
                            amt = amountFromBytes(data, AMOUNT_POSITION);
                            cumAmt = amountFromBytes(data, CUMULATIVEAMOUNT_POSITION);
                            timestamp = timestampFromBytes(data);

                            // if this amount is not equal to this cumulative amount
                            // minus the previous CORRECT cumulative amount, adjust
                            // this cumulative amount UPWARDS OR DOWNWARDS to match it.
                            calcAmt = cumAmt - lastCorrectCumAmt;
                            if (calcAmt != amt) {
                                correctCumAmt = lastCorrectCumAmt + amt;
                            } else {
                                correctCumAmt = cumAmt;
                            }

                            if (correctCumAmt != cumAmt) {
                                doFixDataRow(db, id, typeId, symbolId, dimensionId, timestamp, correctCumAmt, amt);
                            }

                            lastCorrectCumAmt = correctCumAmt;
                        }
                    } finally {
                        result.close();
                    }
                } finally {
                    statement.close();
                }
            } finally {
                db.closeConnection(connection);
            }

        }

        // METRIC SELECT
        private static Double calculateMetricSumById(SqlDatabase db, UUID id, UUID typeId, int symbolId, Long minEventDate, Long maxEventDate, boolean master) throws SQLException {
            // This method actually calculates the sum rather than just pulling the null dimension
            String sql = getSumSql(db, id, typeId, symbolId, minEventDate, maxEventDate);
            Double amount = null;
            Connection connection = master ? db.openConnection() : db.openReadConnection();
            try {
                Statement statement = connection.createStatement();
                try {
                    ResultSet result = db.executeQueryBeforeTimeout(statement, sql, QUERY_TIMEOUT);
                    try {
                        if (result.next()) {
                            amount = result.getDouble(1);
                        }
                    } finally {
                        result.close();
                    }
                } finally {
                    statement.close();
                }
            } finally {
                db.closeConnection(connection);
            }
            return amount;
        }

        private static Map<String, Double> getMetricDimensionsById(SqlDatabase db, UUID id, UUID typeId, int symbolId, Long minEventDate, Long maxEventDate, boolean master) throws SQLException {
            String sql = getDimensionsSql(db, id, typeId, symbolId, minEventDate, maxEventDate);
            Map<String, Double> values = new HashMap<String, Double>();
            Connection connection = master ? db.openConnection() : db.openReadConnection();
            try {
                Statement statement = connection.createStatement();
                try {
                    ResultSet result = db.executeQueryBeforeTimeout(statement, sql, QUERY_TIMEOUT);
                    try {
                        while (result.next()) {
                            values.put(result.getString(1), result.getDouble(2));
                        }
                    } finally {
                        result.close();
                    }
                } finally {
                    statement.close();
                }
            } finally {
                db.closeConnection(connection);
            }
            return values;
        }

        private static Map<DateTime, Double> getMetricTimelineByIdAndDimension(SqlDatabase db, UUID id, UUID typeId, int symbolId, UUID dimensionId, Long minEventDate, Long maxEventDate, MetricInterval metricInterval, boolean master) throws SQLException {
            String sql = getTimelineSql(db, id, typeId, symbolId, dimensionId, minEventDate, maxEventDate, metricInterval, true);

            Map<DateTime, Double> values = new CompactMap<DateTime, Double>();
            Connection connection = master ? db.openConnection() : db.openReadConnection();

            try {
                Statement statement = connection.createStatement();
                try {
                    ResultSet result = db.executeQueryBeforeTimeout(statement, sql, QUERY_TIMEOUT);
                    try {
                        while (result.next()) {
                            byte[] maxData = result.getBytes(1);
                            byte[] minData = result.getBytes(2);
                            long timestamp = result.getLong(3);
                            timestamp = metricInterval.process(new DateTime(timestamp));
                            double maxCumulativeAmount = amountFromBytes(maxData, CUMULATIVEAMOUNT_POSITION);
                            double minCumulativeAmount = amountFromBytes(minData, CUMULATIVEAMOUNT_POSITION);
                            double minAmount = amountFromBytes(minData, AMOUNT_POSITION);
                            double intervalAmount = maxCumulativeAmount - (minCumulativeAmount - minAmount);
                            values.put(new DateTime(timestamp), intervalAmount);
                        }
                    } finally {
                        result.close();
                    }
                } finally {
                    statement.close();
                }
            } finally {
                db.closeConnection(connection);
            }
            return values;
        }

        private static byte[] getDataByIdAndDimension(SqlDatabase db, UUID id, UUID typeId, int symbolId, UUID dimensionId, Long minEventDate, Long maxEventDate, boolean master) throws SQLException {
            String sql = getDataSql(db, id, typeId, symbolId, dimensionId, minEventDate, maxEventDate, false, true, null, null, null);
            byte[] data = null;
            Connection connection = master ? db.openConnection() : db.openReadConnection();
            try {
                Statement statement = connection.createStatement();
                try {
                    ResultSet result = db.executeQueryBeforeTimeout(statement, sql, QUERY_TIMEOUT);
                    try {
                        if (result.next()) {
                            data = result.getBytes(1);
                        }
                    } finally {
                        result.close();
                    }
                } finally {
                    statement.close();
                }
            } finally {
                db.closeConnection(connection);
            }
            return data;
        }

        private static List<byte[]> getMaxMinDataByIdAndDimension(SqlDatabase db, UUID id, UUID typeId, int symbolId, UUID dimensionId, Long minEventDate, Long maxEventDate, boolean master) throws SQLException {
            List<byte[]> datas = new ArrayList<byte[]>();
            String sql = getDataSql(db, id, typeId, symbolId, dimensionId, minEventDate, maxEventDate, true, true, null, null, null);
            Connection connection = master ? db.openConnection() : db.openReadConnection();
            try {
                Statement statement = connection.createStatement();
                try {
                    ResultSet result = db.executeQueryBeforeTimeout(statement, sql, QUERY_TIMEOUT);
                    try {
                        if (result.next()) {
                            datas.add(result.getBytes(1));
                            datas.add(result.getBytes(2));
                        }
                    } finally {
                        result.close();
                    }
                } finally {
                    statement.close();
                }
            } finally {
                db.closeConnection(connection);
            }
            return datas;
        }

        public static class DistinctIdsIterator implements Iterator<List<UUID>> {

            private final SqlDatabase database;
            private final UUID typeId;
            private final int symbolId;
            private final Long minEventDate;
            private final Long maxEventDate;
            private final int fetchSize;
            private List<List<UUID>> items;
            private boolean done = false;

            private int index = 0;

            private UUID lastTypeId = null;
            private UUID lastId = null;
            private UUID lastDimensionId = null;

            public DistinctIdsIterator(SqlDatabase database, UUID typeId, int symbolId, Long minEventDate, Long maxEventDate, int fetchSize) {
                this.database = database;
                this.typeId = typeId;
                this.symbolId = symbolId;
                this.minEventDate = minEventDate;
                this.maxEventDate = maxEventDate;
                this.fetchSize = fetchSize;
            }

            @Override
            public List<UUID> next() {
                if (hasNext()) {
                    List<UUID> result = items.get(index);
                    ++ index;
                    return result;

                } else {
                    throw new NoSuchElementException();
                }
            }

            @Override
            public boolean hasNext() {
                if (items != null && items.isEmpty()) {
                    return false;
                }
                if (items == null || index >= items.size()) {
                    if (done) {
                        return false;
                    }
                    try {
                        fetchNext();
                    } catch (SQLException e) {
                        throw new DatabaseException(this.database, e);
                    }
                    index = 0;
                    if (items.size() < 1) {
                        return false;
                    }
                    if (items.size() < fetchSize) {
                        done = true;
                    }
                }
                return true;
            }

            @Override
            public void remove() {
                throw new UnsupportedOperationException();
            }

            private void fetchNext() throws SQLException {
                String sql = getSql();
                items = new ArrayList<List<UUID>>();
                Connection connection = database.openConnection();
                try {
                    Statement statement = connection.createStatement();
                    try {
                        ResultSet result = database.executeQueryBeforeTimeout(statement, sql, QUERY_TIMEOUT);
                        try {
                            SqlVendor vendor = database.getVendor();
                            while (result.next()) {
                                List<UUID> row = new ArrayList<UUID>();
                                lastId = vendor.getUuid(result, 1);
                                lastDimensionId = vendor.getUuid(result, 2);
                                lastTypeId = vendor.getUuid(result, 3);
                                row.add(lastId);
                                row.add(lastDimensionId);
                                row.add(lastTypeId);
                                items.add(row);
                            }
                        } finally {
                            result.close();
                        }
                    } finally {
                        statement.close();
                    }
                } finally {
                    database.closeConnection(connection);
                }
            }

            private String getSql() {
                SqlVendor vendor = database.getVendor();
                StringBuilder sql = new StringBuilder();
                sql.append("SELECT DISTINCT ");
                vendor.appendIdentifier(sql, MetricAccess.METRIC_ID_FIELD);
                sql.append(",");
                vendor.appendIdentifier(sql, MetricAccess.METRIC_DIMENSION_FIELD);
                sql.append(",");
                vendor.appendIdentifier(sql, MetricAccess.METRIC_TYPE_FIELD);
                sql.append(" FROM ");
                sql.append(MetricAccess.Static.getMetricTableIdentifier(database));
                sql.append(" WHERE ");
                vendor.appendIdentifier(sql, MetricAccess.METRIC_SYMBOL_FIELD);
                sql.append(" = ");
                vendor.appendValue(sql, symbolId);
                if (typeId != null) {
                    sql.append(" AND ");
                    vendor.appendIdentifier(sql, MetricAccess.METRIC_TYPE_FIELD);
                    sql.append(" = ");
                    vendor.appendValue(sql, typeId);
                }
                if (maxEventDate != null) {
                    sql.append(" AND ");
                    vendor.appendIdentifier(sql, METRIC_DATA_FIELD);
                    sql.append(" < ");
                    vendor.appendMetricEncodeTimestampSql(sql, null, maxEventDate, '0');
                }
                if (minEventDate != null) {
                    sql.append(" AND ");
                    vendor.appendIdentifier(sql, METRIC_DATA_FIELD);
                    sql.append(" >= ");
                    vendor.appendMetricEncodeTimestampSql(sql, null, minEventDate, '0');
                }

                if (lastId != null && lastTypeId != null && lastDimensionId != null) {
                    sql.append(" AND ("); vendor.appendIdentifier(sql, MetricAccess.METRIC_TYPE_FIELD); sql.append(" > "); vendor.appendValue(sql, lastTypeId);  sql.append(" OR ("); // AND (typeId > lastTypeId OR (
                    vendor.appendIdentifier(sql, MetricAccess.METRIC_TYPE_FIELD); sql.append(" = "); vendor.appendValue(sql, lastTypeId); sql.append(" AND (");                       //     typeId = lastTypeId AND (
                    vendor.appendIdentifier(sql, MetricAccess.METRIC_ID_FIELD); sql.append(" > "); vendor.appendValue(sql, lastId); sql.append(" OR (");                              //         id > lastId OR (
                    vendor.appendIdentifier(sql, MetricAccess.METRIC_ID_FIELD); sql.append(" = "); vendor.appendValue(sql, lastId); sql.append(" AND (");                             //             id = lastId AND (
                    vendor.appendIdentifier(sql, MetricAccess.METRIC_DIMENSION_FIELD); sql.append(" > "); vendor.appendValue(sql, lastDimensionId);                                   //                 dimensionId > lastDimensionId
                    sql.append(")))))");                                                                                                                                              //             )))))
                }

                sql.append(" ORDER BY ");
                vendor.appendIdentifier(sql, MetricAccess.METRIC_TYPE_FIELD);
                sql.append(",");
                vendor.appendIdentifier(sql, MetricAccess.METRIC_ID_FIELD);
                sql.append(",");
                vendor.appendIdentifier(sql, MetricAccess.METRIC_DIMENSION_FIELD);

                return vendor.rewriteQueryWithLimitClause(sql.toString(), fetchSize, 0);
            }
        }

        public static DistinctIdsIterator getDistinctIds(SqlDatabase database, UUID typeId, int symbolId, Long startTimestamp, Long endTimestamp) {
            return new DistinctIdsIterator(database, typeId, symbolId, startTimestamp, endTimestamp, 200);
        }

        private static UUID getDimensionIdByValue(SqlDatabase db, String dimensionValue, boolean master) throws SQLException {
            String sql = getDimensionIdByValueSql(db, dimensionValue);
            Connection connection = master ? db.openConnection() : db.openReadConnection();
            try {
                Statement statement = connection.createStatement();
                try {
                    ResultSet result = db.executeQueryBeforeTimeout(statement, sql, QUERY_TIMEOUT);
                    try {
                        if (result.next()) {
                            return db.getVendor().getUuid(result, 1);
                        }
                    } finally {
                        result.close();
                    }
                } finally {
                    statement.close();
                }
            } finally {
                db.closeConnection(connection);
            }
            return null;
        }

<<<<<<< HEAD
        public static void preFetchMetricSums(UUID id, UUID dimensionId, Long startTimestamp, Long endTimestamp, Collection<MetricAccess> metricAccesses) throws SQLException {
            if (metricAccesses.isEmpty()) {
                return;
            }
=======
        public static void preFetchMetricSums(UUID id, UUID dimensionId, Long startTimestamp, Long endTimestamp, Collection<MetricAccess> metricAccesses, boolean master) throws SQLException {
            if (metricAccesses.isEmpty()) return;
>>>>>>> aeba76f0
            CachingDatabase cachingDb = getCachingDatabase();
            if (cachingDb == null) {
                return;
            }
            Iterator<MetricAccess> iter = metricAccesses.iterator();
            MetricAccess ma = iter.next();
            UUID typeId = ma.getTypeId();
            SqlDatabase db = ma.getDatabase();
            Map<Integer, MetricAccess> maBySymbolId = new HashMap<Integer, MetricAccess>();
            StringBuilder symbolIdsString = new StringBuilder();
            do {
                symbolIdsString.append(ma.getSymbolId());
                symbolIdsString.append(',');
                maBySymbolId.put(ma.getSymbolId(), ma);
            } while (iter.hasNext() && (ma = iter.next()) != null);
            symbolIdsString.setLength(symbolIdsString.length() - 1);

            boolean selectMinData = true;
            if (startTimestamp == null) {
                selectMinData = false;
            }
            String extraSelectSql = METRIC_SYMBOL_FIELD;
            String extraGroupBySql = METRIC_SYMBOL_FIELD;
            String extraWhereSql = METRIC_SYMBOL_FIELD + " IN (" + symbolIdsString.toString() + ")";

            String sql = getDataSql(db, id, typeId, null, dimensionId, startTimestamp, endTimestamp, selectMinData, true, extraSelectSql, extraGroupBySql, extraWhereSql);

            Connection connection = master ? db.openConnection() : db.openReadConnection();
            try {
                Statement statement = connection.createStatement();
                try {
                    ResultSet result = db.executeQueryBeforeTimeout(statement, sql, QUERY_TIMEOUT);
                    try {
                        while (result.next()) {

                            byte[] maxData = result.getBytes(1);
                            byte[] minData = null;
                            int symbolId;
                            if (selectMinData) {
                                minData = result.getBytes(2);
                                symbolId = result.getInt(3);
                            } else {
                                minData = null;
                                symbolId = result.getInt(2);
                            }
                            MetricAccess metricAccess = maBySymbolId.get(symbolId);
                            if (selectMinData) {
                                metricAccess.putCachedData(cachingDb, id, dimensionId, startTimestamp, minData, CACHE_MIN);
                            }
                            metricAccess.putCachedData(cachingDb, id, dimensionId, endTimestamp, maxData, CACHE_MAX);
                            metricAccesses.remove(metricAccess);
                        }
                    } finally {
                        result.close();
                    }
                } finally {
                    statement.close();
                }
            } finally {
                db.closeConnection(connection);
            }

            // If we did not find data, we still need to cache that fact.
            iter = metricAccesses.iterator();
            while (iter.hasNext()) {
                MetricAccess metricAccess = iter.next();
                if (selectMinData) {
                    metricAccess.putCachedData(cachingDb, id, dimensionId, startTimestamp, null, CACHE_MIN);
                }
                metricAccess.putCachedData(cachingDb, id, dimensionId, endTimestamp, null, CACHE_MAX);
            }

        }

        public static MetricAccess getMetricAccess(Database db, ObjectType type, ObjectField field) {
            if (db == null || field == null) {
                return null;
            }
            StringBuilder keyBuilder = new StringBuilder(db.getName());
            keyBuilder.append(':');
            // For some reason metrics are being created with the wrong typeId; make sure a new typeId busts the cache
            keyBuilder.append((type != null ? type.getId() : UuidUtils.ZERO_UUID));
            keyBuilder.append(':');
            keyBuilder.append(field.getUniqueName());
            keyBuilder.append(':');
            keyBuilder.append(field.as(MetricAccess.FieldData.class).getEventDateProcessorClassName());
            String maKey = keyBuilder.toString();
            MetricAccess metricAccess = METRIC_ACCESSES.get(maKey);
            if (metricAccess == null) {
                SqlDatabase sqlDb = null;
                while (db instanceof ForwardingDatabase) {
                    db = ((ForwardingDatabase) db).getDelegate();
                }
                if (db instanceof SqlDatabase) {
                    sqlDb = (SqlDatabase) db;
                } else if (db instanceof AggregateDatabase) {
                    if (((AggregateDatabase) db).getDefaultDelegate() instanceof SqlDatabase) {
                        sqlDb = (SqlDatabase) ((AggregateDatabase) db).getDefaultDelegate();
                    } else {
                        sqlDb = (SqlDatabase) ((AggregateDatabase) db).getFirstDelegateByClass(SqlDatabase.class);
                    }
                }
                if (sqlDb != null) {
                    metricAccess = new MetricAccess(sqlDb, (type != null ? type.getId() : UuidUtils.ZERO_UUID), field.getUniqueName(), field.as(MetricAccess.FieldData.class).getEventDateProcessor());
                    METRIC_ACCESSES.put(maKey, metricAccess);
                }
            }
            return metricAccess;
        }

        public static CachingDatabase getCachingDatabase() {
            Database db = Database.Static.getDefault();
            while (db instanceof ForwardingDatabase) {
                if (db instanceof CachingDatabase) {
                    return (CachingDatabase) db;
                }
                db = ((ForwardingDatabase) db).getDelegate();
            }
            return null;
        }

        public static String getMetricTableIdentifier(SqlDatabase database) {
            String catalog = database.getMetricCatalog();

            if (catalog == null) {
                StringBuilder str = new StringBuilder();
                database.getVendor().appendIdentifier(str, METRIC_TABLE);

                return str.toString();

            } else {
                SqlVendor vendor = database.getVendor();
                StringBuilder str = new StringBuilder();

                vendor.appendIdentifier(str, catalog);
                str.append(".");
                vendor.appendIdentifier(str, METRIC_TABLE);

                return str.toString();

            }
        }

    }

    // MODIFICATIONS

    @Record.FieldInternalNamePrefix("dari.metric.")
    public static class FieldData extends Modification<ObjectField> {

        private transient MetricInterval eventDateProcessor;

        private boolean metricValue;
        private String eventDateProcessorClassName;

        public boolean isMetricValue() {
            return metricValue;
        }

        public void setMetricValue(boolean metricValue) {
            this.metricValue = metricValue;
        }

        public String getEventDateProcessorClassName() {
            return eventDateProcessorClassName;
        }

        @SuppressWarnings("unchecked")
        public MetricInterval getEventDateProcessor() {
            if (eventDateProcessor == null) {
                if (eventDateProcessorClassName == null) {
                    return null;
                } else {
                    try {
                        Class<MetricInterval> cls = (Class<MetricInterval>) Class.forName(eventDateProcessorClassName);
                        eventDateProcessor = cls.newInstance();
                    } catch (ClassNotFoundException e) {
                        throw new RuntimeException(e);
                    } catch (InstantiationException e) {
                        throw new RuntimeException(e);
                    } catch (IllegalAccessException e) {
                        throw new RuntimeException(e);
                    }
                }
            }
            return eventDateProcessor;
        }

        public void setEventDateProcessorClass(Class<? extends MetricInterval> eventDateProcessorClass) {
            this.eventDateProcessorClassName = eventDateProcessorClass.getName();
        }

        public void setEventDateProcessorClassName(String eventDateProcessorClassName) {
            this.eventDateProcessorClassName = eventDateProcessorClassName;
        }

    }
}

class ResummarizeTask extends Task {
    private static final int QUEUE_SIZE = 200;
    private final SqlDatabase database;
    private final int symbolId;
    private final MetricInterval interval;
    private final Long startTimestamp;
    private final Long endTimestamp;
    private final int numConsumers;
    private final String executor;
    private final String name;
    private final AsyncQueue<List<UUID>> queue = new AsyncQueue<List<UUID>>(new ArrayBlockingQueue<List<UUID>>(QUEUE_SIZE));
    private final List<ResummarizeConsumer> consumers = new ArrayList<ResummarizeConsumer>();

    public ResummarizeTask(SqlDatabase database, int symbolId, MetricInterval interval, Long startTimestamp, Long endTimestamp, int numConsumers, String executor, String name) {
        super(executor, name);
        this.database = database;
        this.symbolId = symbolId;
        this.interval = interval;
        this.startTimestamp = startTimestamp;
        this.endTimestamp = endTimestamp;
        this.numConsumers = numConsumers;
        this.executor = executor;
        this.name = name;
    }

    public void doTask() throws Exception {
        DistributedLock lock = new DistributedLock(database, executor + ":" + name);
        boolean locked = false;
        try {
            if (lock.tryLock()) {
                locked = true;
                for (int i = 0; i < numConsumers; i++) {
                    ResummarizeConsumer consumer = new ResummarizeConsumer(database, symbolId, interval, startTimestamp, endTimestamp, queue, executor);
                    consumers.add(consumer);
                    consumer.submit();
                }
                MetricAccess.Static.DistinctIdsIterator iter = MetricAccess.Static.getDistinctIds(database, null, symbolId, startTimestamp, endTimestamp);
                int i = 0;
                while (shouldContinue() && iter.hasNext()) {
                    this.setProgressIndex(++i);
                    List<UUID> tuple = iter.next();
                    queue.add(tuple);
                }
                this.setProgressTotal(i);
                queue.closeAutomatically();
                boolean done;
                do {
                    Thread.sleep(1000);
                    done = true;
                    for (Task task : consumers) {
                        if (task.isRunning()) {
                            done = false;
                        }
                    }
                } while (shouldContinue() && !done);
            }
        } finally {
            if (locked) {
                lock.unlock();
            }
        }
    }

}

class ResummarizeConsumer extends AsyncConsumer<List<UUID>> {
    private final SqlDatabase database;
    private final int symbolId;
    private final MetricInterval interval;
    private final Long startTimestamp;
    private final Long endTimestamp;

    public ResummarizeConsumer(SqlDatabase database, int symbolId, MetricInterval interval, Long startTimestamp, Long endTimestamp, AsyncQueue<List<UUID>> input, String executor) {
        super(executor, input);
        this.database = database;
        this.symbolId = symbolId;
        this.interval = interval;
        this.startTimestamp = startTimestamp;
        this.endTimestamp = endTimestamp;
    }

    @Override
    protected void consume(List<UUID> tuple) throws Exception {
        UUID id = tuple.get(0);
        UUID dimensionId = tuple.get(1);
        UUID typeId = tuple.get(2);
        MetricAccess.Static.doResummarize(database, id, typeId, symbolId, dimensionId, interval, startTimestamp, endTimestamp);
    }

}<|MERGE_RESOLUTION|>--- conflicted
+++ resolved
@@ -1529,15 +1529,10 @@
             return null;
         }
 
-<<<<<<< HEAD
-        public static void preFetchMetricSums(UUID id, UUID dimensionId, Long startTimestamp, Long endTimestamp, Collection<MetricAccess> metricAccesses) throws SQLException {
+        public static void preFetchMetricSums(UUID id, UUID dimensionId, Long startTimestamp, Long endTimestamp, Collection<MetricAccess> metricAccesses, boolean master) throws SQLException {
             if (metricAccesses.isEmpty()) {
                 return;
             }
-=======
-        public static void preFetchMetricSums(UUID id, UUID dimensionId, Long startTimestamp, Long endTimestamp, Collection<MetricAccess> metricAccesses, boolean master) throws SQLException {
-            if (metricAccesses.isEmpty()) return;
->>>>>>> aeba76f0
             CachingDatabase cachingDb = getCachingDatabase();
             if (cachingDb == null) {
                 return;
