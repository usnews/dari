package com.psddev.dari.db;

import java.io.ByteArrayInputStream;
import java.io.IOException;
import java.lang.annotation.Documented;
import java.lang.annotation.ElementType;
import java.lang.annotation.Retention;
import java.lang.annotation.RetentionPolicy;
import java.lang.annotation.Target;
import java.lang.ref.WeakReference;
import java.sql.BatchUpdateException;
import java.sql.Connection;
import java.sql.DatabaseMetaData;
import java.sql.Driver;
import java.sql.DriverManager;
import java.sql.PreparedStatement;
import java.sql.ResultSet;
import java.sql.ResultSetMetaData;
import java.sql.SQLException;
import java.sql.SQLIntegrityConstraintViolationException;
import java.sql.SQLRecoverableException;
import java.sql.SQLTimeoutException;
import java.sql.Savepoint;
import java.sql.Statement;
import java.util.ArrayList;
import java.util.Arrays;
import java.util.Collections;
import java.util.Date;
import java.util.Enumeration;
import java.util.HashMap;
import java.util.HashSet;
import java.util.Iterator;
import java.util.LinkedHashMap;
import java.util.List;
import java.util.Locale;
import java.util.Map;
import java.util.NoSuchElementException;
import java.util.Set;
import java.util.UUID;
import java.util.concurrent.ConcurrentHashMap;
import java.util.concurrent.TimeUnit;
import java.util.regex.Matcher;

import javax.sql.DataSource;

import org.iq80.snappy.Snappy;
import org.slf4j.Logger;
import org.slf4j.LoggerFactory;

import com.google.common.base.Supplier;
import com.google.common.base.Suppliers;
import com.google.common.cache.Cache;
import com.google.common.cache.CacheBuilder;
import com.google.common.cache.CacheLoader;
import com.google.common.cache.LoadingCache;
import com.google.common.util.concurrent.UncheckedExecutionException;
import com.jolbox.bonecp.BoneCPDataSource;
import com.psddev.dari.util.CompactMap;
import com.psddev.dari.util.Lazy;
import com.psddev.dari.util.ObjectUtils;
import com.psddev.dari.util.PaginatedResult;
import com.psddev.dari.util.PeriodicValue;
import com.psddev.dari.util.Profiler;
import com.psddev.dari.util.Settings;
import com.psddev.dari.util.SettingsException;
import com.psddev.dari.util.Stats;
import com.psddev.dari.util.StringUtils;
import com.psddev.dari.util.TypeDefinition;
import com.psddev.dari.util.UuidUtils;

/** Database backed by a SQL engine. */
public class SqlDatabase extends AbstractDatabase<Connection> {

    public static final String DATA_SOURCE_SETTING = "dataSource";
    public static final String JDBC_DRIVER_CLASS_SETTING = "jdbcDriverClass";
    public static final String JDBC_URL_SETTING = "jdbcUrl";
    public static final String JDBC_USER_SETTING = "jdbcUser";
    public static final String JDBC_PASSWORD_SETTING = "jdbcPassword";
    public static final String JDBC_POOL_SIZE_SETTING = "jdbcPoolSize";

    public static final String READ_DATA_SOURCE_SETTING = "readDataSource";
    public static final String READ_JDBC_DRIVER_CLASS_SETTING = "readJdbcDriverClass";
    public static final String READ_JDBC_URL_SETTING = "readJdbcUrl";
    public static final String READ_JDBC_USER_SETTING = "readJdbcUser";
    public static final String READ_JDBC_PASSWORD_SETTING = "readJdbcPassword";
    public static final String READ_JDBC_POOL_SIZE_SETTING = "readJdbcPoolSize";

    public static final String CATALOG_SUB_SETTING = "catalog";
    public static final String METRIC_CATALOG_SUB_SETTING = "metricCatalog";
    public static final String VENDOR_CLASS_SETTING = "vendorClass";
    public static final String COMPRESS_DATA_SUB_SETTING = "compressData";
    public static final String CACHE_DATA_SUB_SETTING = "cacheData";
    public static final String DATA_CACHE_SIZE_SUB_SETTING = "dataCacheSize";
    public static final String ENABLE_REPLICATION_CACHE_SUB_SETTING = "enableReplicationCache";
<<<<<<< HEAD
    public static final String ENABLE_FUNNEL_CACHE_SUB_SETTING = "enableFunnelCache";
=======
    public static final String REPLICATION_CACHE_SIZE_SUB_SETTING = "replicationCacheSize";
>>>>>>> fc182ce7

    public static final String RECORD_TABLE = "Record";
    public static final String RECORD_UPDATE_TABLE = "RecordUpdate";
    public static final String SYMBOL_TABLE = "Symbol";
    public static final String ID_COLUMN = "id";
    public static final String TYPE_ID_COLUMN = "typeId";
    public static final String IN_ROW_INDEX_COLUMN = "inRowIndex";
    public static final String DATA_COLUMN = "data";
    public static final String SYMBOL_ID_COLUMN = "symbolId";
    public static final String UPDATE_DATE_COLUMN = "updateDate";
    public static final String VALUE_COLUMN = "value";

    public static final String CONNECTION_QUERY_OPTION = "sql.connection";
    public static final String EXTRA_COLUMNS_QUERY_OPTION = "sql.extraColumns";
    public static final String EXTRA_JOINS_QUERY_OPTION = "sql.extraJoins";
    public static final String EXTRA_WHERE_QUERY_OPTION = "sql.extraWhere";
    public static final String EXTRA_HAVING_QUERY_OPTION = "sql.extraHaving";
    public static final String MYSQL_INDEX_HINT_QUERY_OPTION = "sql.mysqlIndexHint";
    public static final String RETURN_ORIGINAL_DATA_QUERY_OPTION = "sql.returnOriginalData";
    public static final String USE_JDBC_FETCH_SIZE_QUERY_OPTION = "sql.useJdbcFetchSize";
    public static final String USE_READ_DATA_SOURCE_QUERY_OPTION = "sql.useReadDataSource";
    public static final String DISABLE_REPLICATION_CACHE_QUERY_OPTION = "sql.disableReplicationCache";
    public static final String SKIP_INDEX_STATE_EXTRA = "sql.skipIndex";

    public static final String INDEX_TABLE_INDEX_OPTION = "sql.indexTable";

    public static final String EXTRA_COLUMN_EXTRA_PREFIX = "sql.extraColumn.";
    public static final String ORIGINAL_DATA_EXTRA = "sql.originalData";

    public static final String SUB_DATA_COLUMN_ALIAS_PREFIX = "subData_";

    private static final Logger LOGGER = LoggerFactory.getLogger(SqlDatabase.class);
    private static final String SHORT_NAME = "SQL";
    private static final Stats STATS = new Stats(SHORT_NAME);
    private static final String CONNECTION_ERROR_STATS_OPERATION = "Connection Error";
    private static final String QUERY_STATS_OPERATION = "Query";
    private static final String UPDATE_STATS_OPERATION = "Update";
    private static final String QUERY_PROFILER_EVENT = SHORT_NAME + " " + QUERY_STATS_OPERATION;
    private static final String UPDATE_PROFILER_EVENT = SHORT_NAME + " " + UPDATE_STATS_OPERATION;
    private static final String REPLICATION_CACHE_GET_PROFILER_EVENT = SHORT_NAME + " Replication Cache Get";
    private static final String REPLICATION_CACHE_PUT_PROFILER_EVENT = SHORT_NAME + " Replication Cache Put";
    private static final String FUNNEL_CACHE_GET_PROFILER_EVENT = SHORT_NAME + " Funnel Cache Get";
    private static final String FUNNEL_CACHE_PUT_PROFILER_EVENT = SHORT_NAME + " Funnel Cache Put";
    private static final long NOW_EXPIRATION_SECONDS = 300;
    public static final long DEFAULT_REPLICATION_CACHE_SIZE = 10000L;
    public static final long DEFAULT_DATA_CACHE_SIZE = 10000L;

    private static final List<SqlDatabase> INSTANCES = new ArrayList<SqlDatabase>();

    {
        INSTANCES.add(this);
    }

    private volatile DataSource dataSource;
    private volatile DataSource readDataSource;
    private volatile String catalog;
    private volatile String metricCatalog;
    private transient volatile String defaultCatalog;
    private volatile SqlVendor vendor;
    private volatile boolean compressData;
    private volatile boolean cacheData;
    private volatile long dataCacheMaximumSize;
    private volatile boolean enableReplicationCache;
<<<<<<< HEAD
    private volatile boolean enableFunnelCache;
=======
    private volatile long replicationCacheMaximumSize;
>>>>>>> fc182ce7

    private transient volatile Cache<UUID, Object[]> replicationCache;
    private transient volatile MySQLBinaryLogReader mysqlBinaryLogReader;
    private transient volatile FunnelCache<SqlDatabase> funnelCache;

    /**
     * Quotes the given {@code identifier} so that it's safe to use
     * in a SQL query.
     */
    public static String quoteIdentifier(String identifier) {
        return "\"" + StringUtils.replaceAll(identifier, "\\\\", "\\\\\\\\", "\"", "\"\"") + "\"";
    }

    /**
     * Quotes the given {@code value} so that it's safe to use
     * in a SQL query.
     */
    public static String quoteValue(Object value) {
        if (value == null) {
            return "NULL";
        } else if (value instanceof Number) {
            return value.toString();
        } else if (value instanceof byte[]) {
            return "X'" + StringUtils.hex((byte[]) value) + "'";
        } else {
            return "'" + value.toString().replace("'", "''").replace("\\", "\\\\") + "'";
        }
    }

    /** Closes all resources used by all instances. */
    public static void closeAll() {
        for (SqlDatabase database : INSTANCES) {
            database.close();
        }
        INSTANCES.clear();
    }

    /**
     * Creates an {@link SqlDatabaseException} that occurred during
     * an execution of a query.
     */
    private SqlDatabaseException createQueryException(
            SQLException error,
            String sqlQuery,
            Query<?> query) {

        String message = error.getMessage();
        if (error instanceof SQLTimeoutException || message.contains("timeout")) {
            return new SqlDatabaseException.ReadTimeout(this, error, sqlQuery, query);
        } else {
            return new SqlDatabaseException(this, error, sqlQuery, query);
        }
    }

    /** Returns the JDBC data source used for general database operations. */
    public DataSource getDataSource() {
        return dataSource;
    }

    private static final Map<String, Class<? extends SqlVendor>> VENDOR_CLASSES; static {
        Map<String, Class<? extends SqlVendor>> m = new HashMap<String, Class<? extends SqlVendor>>();
        m.put("H2", SqlVendor.H2.class);
        m.put("MySQL", SqlVendor.MySQL.class);
        m.put("PostgreSQL", SqlVendor.PostgreSQL.class);
        m.put("Oracle", SqlVendor.Oracle.class);
        VENDOR_CLASSES = m;
    }

    /** Sets the JDBC data source used for general database operations. */
    public void setDataSource(DataSource dataSource) {
        this.dataSource = dataSource;
        if (dataSource == null) {
            return;
        }

        synchronized (this) {
            try {
                boolean writable = false;

                if (vendor == null) {
                    Connection connection;

                    try {
                        connection = openConnection();
                        writable = true;

                    } catch (DatabaseException error) {
                        LOGGER.debug("Can't read vendor information from the writable server!", error);
                        connection = openReadConnection();
                    }

                    try {
                        defaultCatalog = connection.getCatalog();
                        DatabaseMetaData meta = connection.getMetaData();
                        String vendorName = meta.getDatabaseProductName();
                        Class<? extends SqlVendor> vendorClass = VENDOR_CLASSES.get(vendorName);

                        LOGGER.info(
                                "Initializing SQL vendor for [{}]: [{}] -> [{}]",
                                new Object[] { getName(), vendorName, vendorClass });

                        vendor = vendorClass != null ? TypeDefinition.getInstance(vendorClass).newInstance() : new SqlVendor();
                        vendor.setDatabase(this);

                    } finally {
                        closeConnection(connection);
                    }
                }

                tableColumnNames.refresh();
                symbols.reset();

                if (writable) {
                    vendor.setUp(this);
                    tableColumnNames.refresh();
                    symbols.reset();
                }

            } catch (IOException error) {
                throw new IllegalStateException(error);

            } catch (SQLException error) {
                throw new SqlDatabaseException(this, "Can't check for required tables!", error);
            }
        }
    }

    /** Returns the JDBC data source used exclusively for read operations. */
    public DataSource getReadDataSource() {
        return this.readDataSource;
    }

    /** Sets the JDBC data source used exclusively for read operations. */
    public void setReadDataSource(DataSource readDataSource) {
        this.readDataSource = readDataSource;
    }

    public String getCatalog() {
        return catalog;
    }

    public void setCatalog(String catalog) {
        this.catalog = catalog;

        try {
            getVendor().setUp(this);
            tableColumnNames.refresh();
            symbols.reset();

        } catch (IOException error) {
            throw new IllegalStateException(error);

        } catch (SQLException error) {
            throw new SqlDatabaseException(this, "Can't check for required tables!", error);
        }
    }

    /** Returns the catalog that contains the Metric table.
     *
     * @return May be {@code null}.
     *
     **/
    public String getMetricCatalog() {
        return metricCatalog;
    }

    public void setMetricCatalog(String metricCatalog) {
        if (ObjectUtils.isBlank(metricCatalog)) {
            this.metricCatalog = null;

        } else {
            StringBuilder str = new StringBuilder();

            vendor.appendIdentifier(str, metricCatalog);
            str.append(".");
            vendor.appendIdentifier(str, MetricAccess.METRIC_TABLE);

            if (getVendor().checkTableExists(str.toString())) {
                this.metricCatalog = metricCatalog;

            } else {
                LOGGER.error("SqlDatabase#setMetricCatalog error: " + str.toString() + " does not exist or is not accessible. Falling back to default catalog.");
                this.metricCatalog = null;
            }
        }
    }

    /** Returns the vendor-specific SQL engine information. */
    public SqlVendor getVendor() {
        return vendor;
    }

    /** Sets the vendor-specific SQL engine information. */
    public void setVendor(SqlVendor vendor) {
        this.vendor = vendor;
    }

    /** Returns {@code true} if the data should be compressed. */
    public boolean isCompressData() {
        return compressData;
    }

    /** Sets whether the data should be compressed. */
    public void setCompressData(boolean compressData) {
        this.compressData = compressData;
    }

    public boolean isCacheData() {
        return cacheData;
    }

    public void setCacheData(boolean cacheData) {
        this.cacheData = cacheData;
    }

    public long getDataCacheMaximumSize() {
        return dataCacheMaximumSize;
    }

    public void setDataCacheMaximumSize(long dataCacheMaximumSize) {
        this.dataCacheMaximumSize = dataCacheMaximumSize;
    }

    public boolean isEnableReplicationCache() {
        return enableReplicationCache;
    }

    public void setEnableReplicationCache(boolean enableReplicationCache) {
        this.enableReplicationCache = enableReplicationCache;
    }

<<<<<<< HEAD
    public boolean isEnableFunnelCache() {
        return enableFunnelCache;
    }

    public void setEnableFunnelCache(boolean enableFunnelCache) {
        this.enableFunnelCache = enableFunnelCache;
=======
    public void setReplicationCacheMaximumSize(long replicationCacheMaximumSize) {
        this.replicationCacheMaximumSize = replicationCacheMaximumSize;
    }

    public long getReplicationCacheMaximumSize() {
        return this.replicationCacheMaximumSize;
>>>>>>> fc182ce7
    }

    /**
     * Returns {@code true} if the {@link #RECORD_TABLE} in this database
     * has the {@link #IN_ROW_INDEX_COLUMN}.
     */
    public boolean hasInRowIndex() {
        return hasInRowIndex;
    }

    /**
     * Returns {@code true} if all comparisons executed in this database
     * should ignore case by default.
     */
    public boolean comparesIgnoreCase() {
        return comparesIgnoreCase;
    }

    /**
     * Returns {@code true} if this database contains a table with
     * the given {@code name}.
     */
    public boolean hasTable(String name) {
        if (name == null) {
            return false;
        } else {
            Set<String> names = tableColumnNames.get().keySet();
            return names != null && names.contains(name.toLowerCase(Locale.ENGLISH));
        }
    }

    /**
     * Returns {@code true} if the given {@code table} in this database
     * contains the given {@code column}.
     *
     * @param table If {@code null}, always returns {@code false}.
     * @param column If {@code null}, always returns {@code false}.
     */
    public boolean hasColumn(String table, String column) {
        if (table == null || column == null) {
            return false;

        } else {
            Set<String> columnNames = tableColumnNames.get().get(table.toLowerCase(Locale.ENGLISH));

            return columnNames != null && columnNames.contains(column.toLowerCase(Locale.ENGLISH));
        }
    }

    private transient volatile boolean hasInRowIndex;
    private transient volatile boolean comparesIgnoreCase;

    private final transient PeriodicValue<Map<String, Set<String>>> tableColumnNames = new PeriodicValue<Map<String, Set<String>>>(0.0, 60.0) {

        @Override
        protected Map<String, Set<String>> update() {
            if (getDataSource() == null) {
                return Collections.emptyMap();
            }

            Connection connection;

            try {
                connection = openConnection();

            } catch (DatabaseException error) {
                LOGGER.debug("Can't read table names from the writable server!", error);
                connection = openReadConnection();
            }

            try {
                SqlVendor vendor = getVendor();
                String recordTable = null;
                int maxStringVersion = 0;
                Map<String, Set<String>> loweredNames = new HashMap<String, Set<String>>();

                for (String name : vendor.getTables(connection)) {
                    String loweredName = name.toLowerCase(Locale.ENGLISH);
                    Set<String> loweredColumnNames = new HashSet<String>();

                    for (String columnName : vendor.getColumns(connection, name)) {
                        loweredColumnNames.add(columnName.toLowerCase(Locale.ENGLISH));
                    }

                    loweredNames.put(loweredName, loweredColumnNames);

                    if ("record".equals(loweredName)) {
                        recordTable = name;

                    } else if (loweredName.startsWith("recordstring")) {
                        int version = ObjectUtils.to(int.class, loweredName.substring(12));
                        if (version > maxStringVersion) {
                            maxStringVersion = version;
                        }
                    }
                }

                if (recordTable != null) {
                    hasInRowIndex = vendor.hasInRowIndex(connection, recordTable);
                }

                comparesIgnoreCase = maxStringVersion >= 3;

                return loweredNames;

            } catch (SQLException error) {
                LOGGER.error("Can't query table names!", error);
                return get();

            } finally {
                closeConnection(connection);
            }
        }
    };

    /**
     * Returns an unique numeric ID for the given {@code symbol}.
     */
    public int getSymbolId(String symbol) {
        Integer id = symbols.get().get(symbol);
        if (id == null) {

            SqlVendor vendor = getVendor();
            Connection connection = openConnection();

            try {
                List<Object> parameters = new ArrayList<Object>();
                StringBuilder insertBuilder = new StringBuilder();

                insertBuilder.append("INSERT /*! IGNORE */ INTO ");
                vendor.appendIdentifier(insertBuilder, SYMBOL_TABLE);
                insertBuilder.append(" (");
                vendor.appendIdentifier(insertBuilder, VALUE_COLUMN);
                insertBuilder.append(") VALUES (");
                vendor.appendBindValue(insertBuilder, symbol, parameters);
                insertBuilder.append(')');

                String insertSql = insertBuilder.toString();
                try {
                    Static.executeUpdateWithList(connection, insertSql, parameters);

                } catch (SQLException ex) {
                    if (!Static.isIntegrityConstraintViolation(ex)) {
                        throw createQueryException(ex, insertSql, null);
                    }
                }

                StringBuilder selectBuilder = new StringBuilder();
                selectBuilder.append("SELECT ");
                vendor.appendIdentifier(selectBuilder, SYMBOL_ID_COLUMN);
                selectBuilder.append(" FROM ");
                vendor.appendIdentifier(selectBuilder, SYMBOL_TABLE);
                selectBuilder.append(" WHERE ");
                vendor.appendIdentifier(selectBuilder, VALUE_COLUMN);
                selectBuilder.append('=');
                vendor.appendValue(selectBuilder, symbol);

                String selectSql = selectBuilder.toString();
                Statement statement = null;
                ResultSet result = null;

                try {
                    statement = connection.createStatement();
                    result = statement.executeQuery(selectSql);
                    result.next();
                    id = result.getInt(1);
                    symbols.get().put(symbol, id);

                } catch (SQLException ex) {
                    throw createQueryException(ex, selectSql, null);

                } finally {
                    closeResources(null, null, statement, result);
                }

            } finally {
                closeConnection(connection);
            }
        }

        return id;
    }

    private final Supplier<Long> nowOffset = Suppliers.memoizeWithExpiration(new Supplier<Long>() {

        @Override
        public Long get() {
            String selectSql = getVendor().getSelectTimestampMillisSql();
            Connection connection;
            Statement statement = null;
            ResultSet result = null;
            Long nowOffsetMillis = 0L;

            if (selectSql != null) {
                try {
                    connection = openConnection();
                } catch (DatabaseException error) {
                    LOGGER.debug("Can't read timestamp from the writable server!", error);
                    connection = openReadConnection();
                }

                try {
                    statement = connection.createStatement();
                    result = statement.executeQuery(selectSql);
                    if (result.next()) {
                        nowOffsetMillis = System.currentTimeMillis() - result.getLong(1);
                    }
                } catch (SQLException ex) {
                    throw createQueryException(ex, selectSql, null);
                } finally {
                    closeResources(null, connection, statement, result);
                }
            }

            return nowOffsetMillis;
        }
    }, NOW_EXPIRATION_SECONDS, TimeUnit.SECONDS);

    public long now() {
        return System.currentTimeMillis() - nowOffset.get();
    }

    // Cache of all internal symbols.
    private final transient Lazy<Map<String, Integer>> symbols = new Lazy<Map<String, Integer>>() {

        @Override
        protected Map<String, Integer> create() {
            SqlVendor vendor = getVendor();
            StringBuilder selectBuilder = new StringBuilder();
            selectBuilder.append("SELECT ");
            vendor.appendIdentifier(selectBuilder, SYMBOL_ID_COLUMN);
            selectBuilder.append(',');
            vendor.appendIdentifier(selectBuilder, VALUE_COLUMN);
            selectBuilder.append(" FROM ");
            vendor.appendIdentifier(selectBuilder, SYMBOL_TABLE);

            String selectSql = selectBuilder.toString();
            Connection connection;
            Statement statement = null;
            ResultSet result = null;

            try {
                connection = openConnection();

            } catch (DatabaseException error) {
                LOGGER.debug("Can't read symbols from the writable server!", error);
                connection = openReadConnection();
            }

            try {
                statement = connection.createStatement();
                result = statement.executeQuery(selectSql);

                Map<String, Integer> symbols = new ConcurrentHashMap<String, Integer>();
                while (result.next()) {
                    symbols.put(new String(result.getBytes(2), StringUtils.UTF_8), result.getInt(1));
                }

                return symbols;

            } catch (SQLException ex) {
                throw createQueryException(ex, selectSql, null);

            } finally {
                closeResources(null, connection, statement, result);
            }
        }
    };

    /**
     * Returns the underlying JDBC connection.
     *
     * @deprecated Use {@link #openConnection} instead.
     */
    @Deprecated
    public Connection getConnection() {
        return openConnection();
    }

    /** Closes any resources used by this database. */
    public void close() {
        DataSource dataSource = getDataSource();
        if (dataSource instanceof BoneCPDataSource) {
            LOGGER.info("Closing BoneCP data source in {}", getName());
            ((BoneCPDataSource) dataSource).close();
        }

        DataSource readDataSource = getReadDataSource();
        if (readDataSource instanceof BoneCPDataSource) {
            LOGGER.info("Closing BoneCP read data source in {}", getName());
            ((BoneCPDataSource) readDataSource).close();
        }

        setDataSource(null);
        setReadDataSource(null);

        if (mysqlBinaryLogReader != null) {
            LOGGER.info("Stopping MySQL binary log reader");
            mysqlBinaryLogReader.stop();
            mysqlBinaryLogReader = null;
        }
    }

    /**
     * Builds an SQL statement that can be used to get a count of all
     * objects matching the given {@code query}.
     */
    public String buildCountStatement(Query<?> query) {
        return new SqlQuery(this, query).countStatement();
    }

    /**
     * Builds an SQL statement that can be used to delete all rows
     * matching the given {@code query}.
     */
    public String buildDeleteStatement(Query<?> query) {
        return new SqlQuery(this, query).deleteStatement();
    }

    /**
     * Builds an SQL statement that can be used to get all objects
     * grouped by the values of the given {@code groupFields}.
     */
    public String buildGroupStatement(Query<?> query, String... groupFields) {
        return new SqlQuery(this, query).groupStatement(groupFields);
    }

    public String buildGroupedMetricStatement(Query<?> query, String metricFieldName, String... groupFields) {
        return new SqlQuery(this, query).groupedMetricSql(metricFieldName, groupFields);
    }

    /**
     * Builds an SQL statement that can be used to get when the objects
     * matching the given {@code query} were last updated.
     */
    public String buildLastUpdateStatement(Query<?> query) {
        return new SqlQuery(this, query).lastUpdateStatement();
    }

    /**
     * Maintains a cache of Querys to SQL select statements.
     *
     * This cache sets the Database of the Query to null to
     * avoid keeping a reference to the CachingDatabase, so
     * only call it with a clone of your query with a null Database.
     */
    private final LoadingCache<Query<?>, String> sqlQueryCache = CacheBuilder.
            newBuilder().
            maximumSize(5000).
            concurrencyLevel(20).
            weakKeys().
            build(new CacheLoader<Query<?>, String>() {
                @Override
                public String load(Query<?> query) throws Exception {
                    String sql = new SqlQuery(SqlDatabase.this, query).selectStatement();
                    query.setDatabase(null);
                    return sql;
                }
            });

    /**
     * Builds an SQL statement that can be used to list all rows
     * matching the given {@code query}.
     */
    public String buildSelectStatement(Query<?> query) {
        try {
            Query<?> strippedQuery = query.clone();
            strippedQuery.setDatabase(null);
            return sqlQueryCache.getUnchecked(strippedQuery);
        } catch (UncheckedExecutionException e) {
            Throwable cause = e.getCause();
            if (cause instanceof RuntimeException) {
                throw (RuntimeException) cause;
            } else {
                throw new DatabaseException(this, cause);
            }
        }
    }

    // Closes all the given SQL resources safely.
    protected void closeResources(Query<?> query, Connection connection, Statement statement, ResultSet result) {
        if (result != null) {
            try {
                result.close();
            } catch (SQLException error) {
                // Not likely and probably harmless.
            }
        }

        if (statement != null) {
            try {
                statement.close();
            } catch (SQLException error) {
                // Not likely and probably harmless.
            }
        }

        Object queryConnection;

        if (connection != null &&
                (query == null ||
                (queryConnection = query.getOptions().get(CONNECTION_QUERY_OPTION)) == null ||
                !connection.equals(queryConnection))) {
            try {
                if (!connection.isClosed()) {
                    connection.close();
                }
            } catch (SQLException ex) {
                // Not likely and probably harmless.
            }
        }
    }

    private byte[] serializeState(State state) {
        Map<String, Object> values = state.getSimpleValues();

        for (Iterator<Map.Entry<String, Object>> i = values.entrySet().iterator(); i.hasNext();) {
            Map.Entry<String, Object> entry = i.next();
            ObjectField field = state.getField(entry.getKey());

            if (field != null) {
                if (field.as(FieldData.class).isIndexTableSourceFromAnywhere()) {
                    i.remove();
                }
            }
        }

        byte[] dataBytes = ObjectUtils.toJson(values).getBytes(StringUtils.UTF_8);

        if (isCompressData()) {
            byte[] compressed = new byte[Snappy.maxCompressedLength(dataBytes.length)];
            int compressedLength = Snappy.compress(dataBytes, 0, dataBytes.length, compressed, 0);

            dataBytes = new byte[compressedLength + 1];
            dataBytes[0] = 's';
            System.arraycopy(compressed, 0, dataBytes, 1, compressedLength);
        }

        return dataBytes;
    }

    @SuppressWarnings("unchecked")
    protected static Map<String, Object> unserializeData(byte[] dataBytes) {
        char format = '\0';

        while (true) {
            format = (char) dataBytes[0];

            if (format == 's') {
                dataBytes = Snappy.uncompress(dataBytes, 1, dataBytes.length - 1);

            } else if (format == '{') {
                return (Map<String, Object>) ObjectUtils.fromJson(dataBytes);

            } else {
                break;
            }
        }

        throw new IllegalStateException(String.format(
                "Unknown format! ([%s])", format));
    }

    private transient Cache<String, byte[]> dataCache;

    private class ConnectionRef {

        private Connection connection;

        public Connection getOrOpen(Query<?> query) {
            if (connection == null) {
                connection = SqlDatabase.super.openQueryConnection(query);
            }
            return connection;
        }

        public void close() {
            if (connection != null) {
                try {
                    if (!connection.isClosed()) {
                        connection.close();
                    }
                } catch (SQLException error) {
                    // Not likely and probably harmless.
                }
            }
        }
    }

    // Creates a previously saved object using the given resultSet.
    private <T> T createSavedObjectWithResultSet(
            ResultSet resultSet,
            Query<T> query,
            ConnectionRef extraConnectionRef)
            throws SQLException {
        T object = createSavedObject(resultSet.getObject(2), resultSet.getObject(1), query);
        State objectState = State.getInstance(object);

        if (!objectState.isReferenceOnly()) {
            byte[] data = null;

            if (isCacheData()) {
                UUID id = objectState.getId();
                String key = id + "/" + resultSet.getDouble(3);
                data = dataCache.getIfPresent(key);

                if (data == null) {
                    SqlVendor vendor = getVendor();
                    StringBuilder sqlQuery = new StringBuilder();

                    sqlQuery.append("SELECT r.");
                    vendor.appendIdentifier(sqlQuery, "data");
                    sqlQuery.append(", ru.");
                    vendor.appendIdentifier(sqlQuery, "updateDate");
                    sqlQuery.append(" FROM ");
                    vendor.appendIdentifier(sqlQuery, "Record");
                    sqlQuery.append(" AS r LEFT OUTER JOIN ");
                    vendor.appendIdentifier(sqlQuery, "RecordUpdate");
                    sqlQuery.append(" AS ru ON r.");
                    vendor.appendIdentifier(sqlQuery, "id");
                    sqlQuery.append(" = ru.");
                    vendor.appendIdentifier(sqlQuery, "id");
                    sqlQuery.append(" WHERE r.");
                    vendor.appendIdentifier(sqlQuery, "id");
                    sqlQuery.append(" = ");
                    vendor.appendUuid(sqlQuery, id);

                    Connection connection = null;
                    Statement statement = null;
                    ResultSet result = null;

                    try {
                        connection = extraConnectionRef.getOrOpen(query);
                        statement = connection.createStatement();
                        result = executeQueryBeforeTimeout(statement, sqlQuery.toString(), 0);

                        if (result.next()) {
                            data = result.getBytes(1);
                            dataCache.put(id + "/" + result.getDouble(2), data);
                        }

                    } catch (SQLException error) {
                        throw createQueryException(error, sqlQuery.toString(), query);

                    } finally {
                        closeResources(null, null, statement, result);
                    }
                }

            } else {
                data = resultSet.getBytes(3);
            }

            if (data != null) {
                objectState.setValues(unserializeData(data));
                Boolean returnOriginal = ObjectUtils.to(Boolean.class, query.getOptions().get(RETURN_ORIGINAL_DATA_QUERY_OPTION));
                if (returnOriginal == null) {
                    returnOriginal = Boolean.FALSE;
                }
                if (returnOriginal) {
                    objectState.getExtras().put(ORIGINAL_DATA_EXTRA, data);
                }
            }
        }

        ResultSetMetaData meta = resultSet.getMetaData();
        Object subId = null, subTypeId = null;
        byte[] subData;

        for (int i = 4, count = meta.getColumnCount(); i <= count; ++ i) {
            String columnName = meta.getColumnLabel(i);
            if (columnName.startsWith(SUB_DATA_COLUMN_ALIAS_PREFIX)) {
                if (columnName.endsWith("_" + ID_COLUMN)) {
                    subId = resultSet.getObject(i);
                } else if (columnName.endsWith("_" + TYPE_ID_COLUMN)) {
                    subTypeId = resultSet.getObject(i);
                } else if (columnName.endsWith("_" + DATA_COLUMN)) {
                    subData = resultSet.getBytes(i);
                    if (subId != null && subTypeId != null && subData != null && !subId.equals(objectState.getId())) {
                        Object subObject = createSavedObject(subTypeId, subId, query);
                        State subObjectState = State.getInstance(subObject);
                        subObjectState.setValues(unserializeData(subData));
                        subObject = swapObjectType(null, subObject);
                        subId = null;
                        subTypeId = null;
                        subData = null;
                        objectState.getExtras().put(State.SUB_DATA_STATE_EXTRA_PREFIX + subObjectState.getId(), subObject);
                    }
                }
            } else if (query.getExtraSourceColumns().containsKey(columnName)) {
                objectState.put(query.getExtraSourceColumns().get(columnName), resultSet.getObject(i));
            } else {
                objectState.getExtras().put(EXTRA_COLUMN_EXTRA_PREFIX + meta.getColumnLabel(i), resultSet.getObject(i));
            }
        }

        // Load some extra column from source index tables.
        @SuppressWarnings("unchecked")
        Set<UUID> unresolvedTypeIds = (Set<UUID>) query.getOptions().get(State.UNRESOLVED_TYPE_IDS_QUERY_OPTION);
        Set<ObjectType> queryTypes = query.getConcreteTypes(getEnvironment());
        ObjectType type = objectState.getType();
        HashSet<ObjectField> loadExtraFields = new HashSet<ObjectField>();

        if (type != null) {
            if ((unresolvedTypeIds == null || !unresolvedTypeIds.contains(type.getId())) &&
                !queryTypes.contains(type)) {
                for (ObjectField field : type.getFields()) {
                    SqlDatabase.FieldData fieldData = field.as(SqlDatabase.FieldData.class);

                    if (fieldData.isIndexTableSource() && !field.isMetric()) {
                        loadExtraFields.add(field);
                    }
                }
            }
        }

        if (!loadExtraFields.isEmpty()) {
            Connection connection = extraConnectionRef.getOrOpen(query);

            for (ObjectField field : loadExtraFields) {
                Statement extraStatement = null;
                ResultSet extraResult = null;

                try {
                    extraStatement = connection.createStatement();
                    extraResult = executeQueryBeforeTimeout(
                            extraStatement,
                            extraSourceSelectStatementById(field, objectState.getId(), objectState.getTypeId()),
                            getQueryReadTimeout(query));

                    if (extraResult.next()) {
                        meta = extraResult.getMetaData();

                        for (int i = 1, count = meta.getColumnCount(); i <= count; ++ i) {
                            objectState.put(meta.getColumnLabel(i), extraResult.getObject(i));
                        }
                    }

                } finally {
                    closeResources(null, null, extraStatement, extraResult);
                }
            }
        }

        return swapObjectType(query, object);
    }

    // Creates an SQL statement to return a single row from a FieldIndexTable
    // used as a source table.
    //
    // Maybe: move this to SqlQuery and use initializeClauses() and
    // needsRecordTable=false instead of passing id to this method. Needs
    // countperformance branch to do this.
    private String extraSourceSelectStatementById(ObjectField field, UUID id, UUID typeId) {
        FieldData fieldData = field.as(FieldData.class);
        ObjectType parentType = field.getParentType();
        StringBuilder keyName = new StringBuilder(parentType.getInternalName());

        keyName.append('/');
        keyName.append(field.getInternalName());

        Query<?> query = Query.fromType(parentType);
        Query.MappedKey key = query.mapEmbeddedKey(getEnvironment(), keyName.toString());
        ObjectIndex useIndex = null;

        for (ObjectIndex index : key.getIndexes()) {
            if (field.getInternalName().equals(index.getFields().get(0))) {
                useIndex = index;
                break;
            }
        }

        SqlIndex useSqlIndex = SqlIndex.Static.getByIndex(useIndex);
        SqlIndex.Table indexTable = useSqlIndex.getReadTable(this, useIndex);
        String sourceTableName = fieldData.getIndexTable();
        int symbolId = getSymbolId(key.getIndexKey(useIndex));
        StringBuilder sql = new StringBuilder();
        int fieldIndex = 0;

        sql.append("SELECT ");

        for (String indexFieldName : useIndex.getFields()) {
            String indexColumnName = indexTable.getValueField(this, useIndex, fieldIndex);

            ++ fieldIndex;

            vendor.appendIdentifier(sql, indexColumnName);
            sql.append(" AS ");
            vendor.appendIdentifier(sql, indexFieldName);
            sql.append(", ");
        }
        sql.setLength(sql.length() - 2);

        sql.append(" FROM ");
        vendor.appendIdentifier(sql, sourceTableName);
        sql.append(" WHERE ");
        vendor.appendIdentifier(sql, "id");
        sql.append(" = ");
        vendor.appendValue(sql, id);
        sql.append(" AND ");
        vendor.appendIdentifier(sql, "symbolId");
        sql.append(" = ");
        sql.append(symbolId);

        return sql.toString();
    }

    /**
     * Executes the given read {@code statement} (created from the given
     * {@code sqlQuery}) before the given {@code timeout} (in seconds).
     */
    ResultSet executeQueryBeforeTimeout(
            Statement statement,
            String sqlQuery,
            int timeout)
            throws SQLException {

        if (timeout > 0 && !(vendor instanceof SqlVendor.PostgreSQL)) {
            statement.setQueryTimeout(timeout);
        }

        Stats.Timer timer = STATS.startTimer();
        Profiler.Static.startThreadEvent(QUERY_PROFILER_EVENT);

        try {
            return statement.executeQuery(sqlQuery);

        } finally {
            double duration = timer.stop(QUERY_STATS_OPERATION);
            Profiler.Static.stopThreadEvent(sqlQuery);

            LOGGER.debug(
                    "Read from the SQL database using [{}] in [{}]ms",
                    sqlQuery, duration * 1000.0);
        }
    }

    // Creates a previously saved object from the replication cache.
    private <T> T createSavedObjectFromReplicationCache(byte[] typeId, UUID id, byte[] data, Map<String, Object> dataJson, Query<T> query) {
        T object = createSavedObject(typeId, id, query);
        State objectState = State.getInstance(object);

        objectState.setValues(cloneDataJson(dataJson));

        Boolean returnOriginal = ObjectUtils.to(Boolean.class, query.getOptions().get(RETURN_ORIGINAL_DATA_QUERY_OPTION));

        if (returnOriginal == null) {
            returnOriginal = Boolean.FALSE;
        }

        if (returnOriginal) {
            objectState.getExtras().put(ORIGINAL_DATA_EXTRA, data);
        }

        return swapObjectType(query, object);
    }

    @SuppressWarnings("unchecked")
    private static Map<String, Object> cloneDataJson(Map<String, Object> dataJson) {
        return (Map<String, Object>) cloneDataJsonRecursively(dataJson);
    }

    private static Object cloneDataJsonRecursively(Object object) {
        if (object instanceof Map) {
            Map<?, ?> objectMap = (Map<?, ?>) object;
            int objectMapSize = objectMap.size();
            Map<String, Object> clone = objectMapSize <= 8 ?
                    new CompactMap<String, Object>() :
                    new LinkedHashMap<String, Object>(objectMapSize);

            for (Map.Entry<?, ?> entry : objectMap.entrySet()) {
                clone.put((String) entry.getKey(), cloneDataJsonRecursively(entry.getValue()));
            }

            return clone;

        } else if (object instanceof List) {
            List<?> objectList = (List<?>) object;
            List<Object> clone = new ArrayList<Object>(objectList.size());

            for (Object item : objectList) {
                clone.add(cloneDataJsonRecursively(item));
            }

            return clone;

        } else {
            return object;
        }
    }

    // Tries to find objects by the given ids from the replication cache.
    // If not found, execute the given query to populate it.
    private <T> List<T> findObjectsFromReplicationCache(List<Object> ids, Query<T> query) {
        List<T> objects = null;

        if (ids == null || ids.isEmpty()) {
            return objects;
        }

        List<UUID> missingIds = null;

        Profiler.Static.startThreadEvent(REPLICATION_CACHE_GET_PROFILER_EVENT);

        try {
            for (Object idObject : ids) {
                UUID id = ObjectUtils.to(UUID.class, idObject);

                if (id == null) {
                    continue;
                }

                Object[] value = replicationCache.getIfPresent(id);

                if (value == null) {
                    if (missingIds == null) {
                        missingIds = new ArrayList<UUID>();
                    }

                    missingIds.add(id);
                    continue;
                }

                @SuppressWarnings("unchecked")
                T object = createSavedObjectFromReplicationCache((byte[]) value[0], id, (byte[]) value[1], (Map<String, Object>) value[2], query);

                if (object != null) {
                    if (objects == null) {
                        objects = new ArrayList<T>();
                    }

                    objects.add(object);
                }
            }

        } finally {
            Profiler.Static.stopThreadEvent((objects != null ? objects.size() : 0) + " Objects");
        }

        if (missingIds != null && !missingIds.isEmpty()) {
            Profiler.Static.startThreadEvent(REPLICATION_CACHE_PUT_PROFILER_EVENT);

            try {
                SqlVendor vendor = getVendor();
                StringBuilder sqlQuery = new StringBuilder();

                sqlQuery.append("SELECT ");
                vendor.appendIdentifier(sqlQuery, TYPE_ID_COLUMN);
                sqlQuery.append(", ");
                vendor.appendIdentifier(sqlQuery, DATA_COLUMN);
                sqlQuery.append(", ");
                vendor.appendIdentifier(sqlQuery, ID_COLUMN);
                sqlQuery.append(" FROM ");
                vendor.appendIdentifier(sqlQuery, RECORD_TABLE);
                sqlQuery.append(" WHERE ");
                vendor.appendIdentifier(sqlQuery, ID_COLUMN);
                sqlQuery.append(" IN (");

                for (UUID missingId : missingIds) {
                    vendor.appendUuid(sqlQuery, missingId);
                    sqlQuery.append(", ");
                }

                sqlQuery.setLength(sqlQuery.length() - 2);
                sqlQuery.append(")");

                Connection connection = null;
                ConnectionRef extraConnectionRef = new ConnectionRef();
                Statement statement = null;
                ResultSet result = null;

                try {
                    connection = extraConnectionRef.getOrOpen(query);
                    statement = connection.createStatement();
                    result = executeQueryBeforeTimeout(statement, sqlQuery.toString(), 0);

                    while (result.next()) {
                        UUID id = ObjectUtils.to(UUID.class, result.getBytes(3));
                        byte[] data = result.getBytes(2);
                        Map<String, Object> dataJson = unserializeData(data);
                        byte[] typeId = UuidUtils.toBytes(ObjectUtils.to(UUID.class, dataJson.get(StateValueUtils.TYPE_KEY)));

                        if (!Arrays.equals(typeId, UuidUtils.ZERO_BYTES) && id != null) {
                            replicationCache.put(id, new Object[] { typeId, data, dataJson });
                        }

                        T object = createSavedObjectFromReplicationCache(typeId, id, data, dataJson, query);

                        if (object != null) {
                            if (objects == null) {
                                objects = new ArrayList<T>();
                            }

                            objects.add(object);
                        }
                    }

                } catch (SQLException error) {
                    throw createQueryException(error, sqlQuery.toString(), query);

                } finally {
                    closeResources(query, connection, statement, result);
                    extraConnectionRef.close();
                }

            } finally {
                Profiler.Static.stopThreadEvent(missingIds.size() + " Objects");
            }
        }

        return objects;
    }

    private <T> List<T> findObjectsFromFunnelCache(String sqlQuery, Query<T> query) {
        List<T> objects = new ArrayList<T>();
        Profiler.Static.startThreadEvent(FUNNEL_CACHE_GET_PROFILER_EVENT);
        try {
            List<FunnelCachedObject> cachedObjects = funnelCache.get(new FunnelCacheProducer(sqlQuery, query));
            if (cachedObjects != null) {
                for (FunnelCachedObject cachedObj : cachedObjects) {
                    T savedObj = createSavedObjectFromReplicationCache(UuidUtils.toBytes(cachedObj.getTypeId()), cachedObj.getId(), null, cachedObj.getValues(), query);
                    if (cachedObj.getExtras() != null && !cachedObj.getExtras().isEmpty()) {
                        State.getInstance(savedObj).getExtras().putAll(cachedObj.getExtras());
                    }
                    objects.add(savedObj);
                }
            }
            return objects;
        } finally {
            Profiler.Static.stopThreadEvent(objects);
        }
    }

    /**
     * Selects the first object that matches the given {@code sqlQuery}
     * with options from the given {@code query}.
     */
    public <T> T selectFirstWithOptions(String sqlQuery, Query<T> query) {
        sqlQuery = vendor.rewriteQueryWithLimitClause(sqlQuery, 1, 0);
        if (checkFunnelCache(query)) {
            List<T> objects = findObjectsFromFunnelCache(sqlQuery, query);
            if (objects != null) {
                return objects.isEmpty() ? null : objects.get(0);
            }
        }

        ConnectionRef extraConnectionRef = new ConnectionRef();
        Connection connection = null;
        Statement statement = null;
        ResultSet result = null;

        try {
            connection = openQueryConnection(query);
            statement = connection.createStatement();
            result = executeQueryBeforeTimeout(statement, sqlQuery, getQueryReadTimeout(query));
            return result.next() ? createSavedObjectWithResultSet(result, query, extraConnectionRef) : null;

        } catch (SQLException ex) {
            throw createQueryException(ex, sqlQuery, query);

        } finally {
            closeResources(query, connection, statement, result);
            extraConnectionRef.close();
        }
    }

    /**
     * Selects the first object that matches the given {@code sqlQuery}
     * without a timeout.
     */
    public Object selectFirst(String sqlQuery) {
        return selectFirstWithOptions(sqlQuery, null);
    }

    /**
     * Selects a list of objects that match the given {@code sqlQuery}
     * with options from the given {@code query}.
     */
    public <T> List<T> selectListWithOptions(String sqlQuery, Query<T> query) {
        if (checkFunnelCache(query)) {
            List<T> objects = findObjectsFromFunnelCache(sqlQuery, query);
            if (objects != null) {
                return objects;
            }
        }
        ConnectionRef extraConnectionRef = new ConnectionRef();
        Connection connection = null;
        Statement statement = null;
        ResultSet result = null;
        List<T> objects = new ArrayList<T>();
        int timeout = getQueryReadTimeout(query);

        try {
            connection = openQueryConnection(query);
            statement = connection.createStatement();
            result = executeQueryBeforeTimeout(statement, sqlQuery, timeout);
            while (result.next()) {
                objects.add(createSavedObjectWithResultSet(result, query, extraConnectionRef));
            }

            return objects;

        } catch (SQLException ex) {
            throw createQueryException(ex, sqlQuery, query);

        } finally {
            closeResources(query, connection, statement, result);
            extraConnectionRef.close();
        }
    }

    /**
     * Selects a list of objects that match the given {@code sqlQuery}
     * without a timeout.
     */
    public List<Object> selectList(String sqlQuery) {
        return selectListWithOptions(sqlQuery, null);
    }

    /**
     * Returns an iterable that selects all objects matching the given
     * {@code sqlQuery} with options from the given {@code query}.
     */
    public <T> Iterable<T> selectIterableWithOptions(
            final String sqlQuery,
            final int fetchSize,
            final Query<T> query) {

        return new Iterable<T>() {
            @Override
            public Iterator<T> iterator() {
                return new SqlIterator<T>(sqlQuery, fetchSize, query);
            }
        };
    }

    private class SqlIterator<T> implements java.io.Closeable, Iterator<T> {

        private final String sqlQuery;
        private final Query<T> query;
        private final ConnectionRef extraConnectionRef;

        private final Connection connection;
        private final Statement statement;
        private final ResultSet result;

        private boolean hasNext = true;

        public SqlIterator(String initialSqlQuery, int fetchSize, Query<T> initialQuery) {
            sqlQuery = initialSqlQuery;
            query = initialQuery;
            extraConnectionRef = new ConnectionRef();

            try {
                connection = openQueryConnection(query);
                statement = connection.createStatement();
                statement.setFetchSize(
                        getVendor() instanceof SqlVendor.MySQL ? Integer.MIN_VALUE :
                        fetchSize <= 0 ? 200 :
                        fetchSize);
                result = statement.executeQuery(sqlQuery);
                moveToNext();

            } catch (SQLException ex) {
                close();
                throw createQueryException(ex, sqlQuery, query);
            }
        }

        private void moveToNext() throws SQLException {
            if (hasNext) {
                hasNext = result.next();
                if (!hasNext) {
                    close();
                }
            }
        }

        @Override
        public void close() {
            hasNext = false;
            closeResources(query, connection, statement, result);
            extraConnectionRef.close();
        }

        @Override
        public boolean hasNext() {
            return hasNext;
        }

        @Override
        public T next() {
            if (!hasNext) {
                throw new NoSuchElementException();
            }

            try {
                T object = createSavedObjectWithResultSet(result, query, extraConnectionRef);
                moveToNext();
                return object;

            } catch (SQLException ex) {
                close();
                throw createQueryException(ex, sqlQuery, query);
            }
        }

        @Override
        public void remove() {
            throw new UnsupportedOperationException();
        }

        @Override
        protected void finalize() {
            close();
        }
    }

    /**
     * Fills the placeholders in the given {@code sqlQuery} with the given
     * {@code parameters}.
     */
    private static String fillPlaceholders(String sqlQuery, Object... parameters) {
        StringBuilder filled = new StringBuilder();
        int prevPh = 0;
        for (int ph, index = 0; (ph = sqlQuery.indexOf('?', prevPh)) > -1; ++ index) {
            filled.append(sqlQuery.substring(prevPh, ph));
            prevPh = ph + 1;
            filled.append(quoteValue(parameters[index]));
        }
        filled.append(sqlQuery.substring(prevPh));
        return filled.toString();
    }

    /**
     * Executes the given write {@code sqlQuery} with the given
     * {@code parameters}.
     *
     * @deprecated Use {@link Static#executeUpdate} instead.
     */
    @Deprecated
    public int executeUpdate(String sqlQuery, Object... parameters) {
        try {
            return Static.executeUpdateWithArray(getConnection(), sqlQuery, parameters);
        } catch (SQLException ex) {
            throw createQueryException(ex, fillPlaceholders(sqlQuery, parameters), null);
        }
    }

    /**
     * Reads the given {@code resultSet} into a list of maps
     * and closes it.
     */
    public List<Map<String, Object>> readResultSet(ResultSet resultSet) throws SQLException {
        try {
            ResultSetMetaData meta = resultSet.getMetaData();
            List<String> columnNames = new ArrayList<String>();
            for (int i = 1, count = meta.getColumnCount(); i < count; ++ i) {
                columnNames.add(meta.getColumnName(i));
            }

            List<Map<String, Object>> maps = new ArrayList<Map<String, Object>>();
            while (resultSet.next()) {
                Map<String, Object> map = new LinkedHashMap<String, Object>();
                maps.add(map);
                for (int i = 0, size = columnNames.size(); i < size; ++ i) {
                    map.put(columnNames.get(i), resultSet.getObject(i + 1));
                }
            }

            return maps;

        } finally {
            resultSet.close();
        }
    }

    // --- AbstractDatabase support ---

    @Override
    public Connection openConnection() {
        DataSource dataSource = getDataSource();

        if (dataSource == null) {
            throw new SqlDatabaseException(this, "No SQL data source!");
        }

        try {
            Connection connection = getConnectionFromDataSource(dataSource);

            connection.setReadOnly(false);

            if (vendor != null) {
                vendor.setTransactionIsolation(connection);
            }

            return connection;

        } catch (SQLException error) {
            throw new SqlDatabaseException(this, "Can't connect to the SQL engine!", error);
        }
    }

    private Connection getConnectionFromDataSource(DataSource dataSource) throws SQLException {
        int limit = Settings.getOrDefault(int.class, "dari/sqlConnectionRetryLimit", 5);

        while (true) {
            try {
                Connection connection = dataSource.getConnection();
                String catalog = getCatalog();

                if (catalog != null) {
                    connection.setCatalog(catalog);
                }

                return connection;

            } catch (SQLException error) {
                if (error instanceof SQLRecoverableException) {
                    -- limit;

                    if (limit >= 0) {
                        Stats.Timer timer = STATS.startTimer();

                        try {
                            Thread.sleep(ObjectUtils.jitter(10L, 0.5));

                        } catch (InterruptedException ignore) {
                            // Ignore and keep retrying.

                        } finally {
                            timer.stop(CONNECTION_ERROR_STATS_OPERATION);
                        }

                        continue;
                    }
                }

                throw error;
            }
        }
    }

    @Override
    protected Connection doOpenReadConnection() {
        DataSource readDataSource = getReadDataSource();

        if (readDataSource == null) {
            readDataSource = getDataSource();
        }

        if (readDataSource == null) {
            throw new SqlDatabaseException(this, "No SQL data source!");
        }

        try {
            Connection connection = getConnectionFromDataSource(readDataSource);

            connection.setReadOnly(true);
            return connection;

        } catch (SQLException error) {
            throw new SqlDatabaseException(this, "Can't connect to the SQL engine!", error);
        }
    }

    @Override
    public Connection openQueryConnection(Query<?> query) {
        if (query != null) {
            Connection connection = (Connection) query.getOptions().get(CONNECTION_QUERY_OPTION);

            if (connection != null) {
                return connection;
            }

            Boolean useRead = ObjectUtils.to(Boolean.class, query.getOptions().get(USE_READ_DATA_SOURCE_QUERY_OPTION));

            if (useRead == null) {
                useRead = Boolean.TRUE;
            }

            if (!useRead) {
                return openConnection();
            }
        }

        return super.openQueryConnection(query);
    }

    @Override
    public void closeConnection(Connection connection) {
        if (connection != null) {
            try {
                if (defaultCatalog != null) {
                    String catalog = getCatalog();

                    if (catalog != null) {
                        connection.setCatalog(defaultCatalog);
                    }
                }

                if (!connection.isClosed()) {
                    connection.close();
                }

            } catch (SQLException error) {
                // Not likely and probably harmless.
            }
        }
    }

    @Override
    protected boolean isRecoverableError(Exception error) {
        if (error instanceof SQLException) {
            SQLException sqlError = (SQLException) error;
            return "40001".equals(sqlError.getSQLState());
        }

        return false;
    }

    @Override
    protected void doInitialize(String settingsKey, Map<String, Object> settings) {
        close();
        setReadDataSource(createDataSource(
                settings,
                READ_DATA_SOURCE_SETTING,
                READ_JDBC_DRIVER_CLASS_SETTING,
                READ_JDBC_URL_SETTING,
                READ_JDBC_USER_SETTING,
                READ_JDBC_PASSWORD_SETTING,
                READ_JDBC_POOL_SIZE_SETTING));
        setDataSource(createDataSource(
                settings,
                DATA_SOURCE_SETTING,
                JDBC_DRIVER_CLASS_SETTING,
                JDBC_URL_SETTING,
                JDBC_USER_SETTING,
                JDBC_PASSWORD_SETTING,
                JDBC_POOL_SIZE_SETTING));

        setCatalog(ObjectUtils.to(String.class, settings.get(CATALOG_SUB_SETTING)));

        setMetricCatalog(ObjectUtils.to(String.class, settings.get(METRIC_CATALOG_SUB_SETTING)));

        String vendorClassName = ObjectUtils.to(String.class, settings.get(VENDOR_CLASS_SETTING));
        Class<?> vendorClass = null;

        if (vendorClassName != null) {
            vendorClass = ObjectUtils.getClassByName(vendorClassName);
            if (vendorClass == null) {
                throw new SettingsException(
                        VENDOR_CLASS_SETTING,
                        String.format("Can't find [%s]!",
                        vendorClassName));
            } else if (!SqlVendor.class.isAssignableFrom(vendorClass)) {
                throw new SettingsException(
                        VENDOR_CLASS_SETTING,
                        String.format("[%s] doesn't implement [%s]!",
                        vendorClass, Driver.class));
            }
        }

        if (vendorClass != null) {
            setVendor((SqlVendor) TypeDefinition.getInstance(vendorClass).newInstance());
        }

        Boolean compressData = ObjectUtils.firstNonNull(
                ObjectUtils.to(Boolean.class, settings.get(COMPRESS_DATA_SUB_SETTING)),
                Settings.get(Boolean.class, "dari/isCompressSqlData"));
        if (compressData != null) {
            setCompressData(compressData);
        }

        setCacheData(ObjectUtils.to(boolean.class, settings.get(CACHE_DATA_SUB_SETTING)));
        Long dataCacheMaxSize = ObjectUtils.to(Long.class, settings.get(DATA_CACHE_SIZE_SUB_SETTING));
        setDataCacheMaximumSize(dataCacheMaxSize != null ? dataCacheMaxSize : DEFAULT_DATA_CACHE_SIZE);
        if (isCacheData()) {
            dataCache = CacheBuilder.newBuilder().maximumSize(getDataCacheMaximumSize()).build();
        }

        setEnableReplicationCache(ObjectUtils.to(boolean.class, settings.get(ENABLE_REPLICATION_CACHE_SUB_SETTING)));
<<<<<<< HEAD
        setEnableFunnelCache(ObjectUtils.to(boolean.class, settings.get(ENABLE_FUNNEL_CACHE_SUB_SETTING)));
=======
        Long replicationCacheMaxSize = ObjectUtils.to(Long.class, settings.get(REPLICATION_CACHE_SIZE_SUB_SETTING));
        setReplicationCacheMaximumSize(replicationCacheMaxSize != null ? replicationCacheMaxSize : DEFAULT_REPLICATION_CACHE_SIZE);
>>>>>>> fc182ce7

        if (isEnableReplicationCache() &&
                vendor instanceof SqlVendor.MySQL &&
                (mysqlBinaryLogReader == null ||
                !mysqlBinaryLogReader.isRunning())) {

            replicationCache = CacheBuilder.newBuilder().maximumSize(getReplicationCacheMaximumSize()).build();

            try {
                LOGGER.info("Starting MySQL binary log reader");
                mysqlBinaryLogReader = new MySQLBinaryLogReader(replicationCache, ObjectUtils.firstNonNull(getReadDataSource(), getDataSource()));
                mysqlBinaryLogReader.start();

            } catch (IllegalArgumentException error) {
                setEnableReplicationCache(false);
                LOGGER.warn("Can't start MySQL binary log reader!", error);
            }
        }

        if (isEnableFunnelCache()) {
            funnelCache = new FunnelCache<SqlDatabase>(this, settings);
        }
    }

    private static final Map<String, String> DRIVER_CLASS_NAMES; static {
        Map<String, String> m = new HashMap<String, String>();
        m.put("h2", "org.h2.Driver");
        m.put("jtds", "net.sourceforge.jtds.jdbc.Driver");
        m.put("mysql", "com.mysql.jdbc.Driver");
        m.put("postgresql", "org.postgresql.Driver");
        DRIVER_CLASS_NAMES = m;
    }

    private static final Set<WeakReference<Driver>> REGISTERED_DRIVERS = new HashSet<WeakReference<Driver>>();

    private DataSource createDataSource(
            Map<String, Object> settings,
            String dataSourceSetting,
            String jdbcDriverClassSetting,
            String jdbcUrlSetting,
            String jdbcUserSetting,
            String jdbcPasswordSetting,
            String jdbcPoolSizeSetting) {

        Object dataSourceObject = settings.get(dataSourceSetting);
        if (dataSourceObject instanceof DataSource) {
            return (DataSource) dataSourceObject;

        } else {
            String url = ObjectUtils.to(String.class, settings.get(jdbcUrlSetting));
            if (ObjectUtils.isBlank(url)) {
                return null;

            } else {
                String driverClassName = ObjectUtils.to(String.class, settings.get(jdbcDriverClassSetting));
                Class<?> driverClass = null;

                if (driverClassName != null) {
                    driverClass = ObjectUtils.getClassByName(driverClassName);
                    if (driverClass == null) {
                        throw new SettingsException(
                                jdbcDriverClassSetting,
                                String.format("Can't find [%s]!",
                                driverClassName));
                    } else if (!Driver.class.isAssignableFrom(driverClass)) {
                        throw new SettingsException(
                                jdbcDriverClassSetting,
                                String.format("[%s] doesn't implement [%s]!",
                                driverClass, Driver.class));
                    }

                } else {
                    int firstColonAt = url.indexOf(':');
                    if (firstColonAt > -1) {
                        ++ firstColonAt;
                        int secondColonAt = url.indexOf(':', firstColonAt);
                        if (secondColonAt > -1) {
                            driverClass = ObjectUtils.getClassByName(DRIVER_CLASS_NAMES.get(url.substring(firstColonAt, secondColonAt)));
                        }
                    }
                }

                if (driverClass != null) {
                    Driver driver = null;
                    for (Enumeration<Driver> e = DriverManager.getDrivers(); e.hasMoreElements();) {
                        Driver d = e.nextElement();
                        if (driverClass.isInstance(d)) {
                            driver = d;
                            break;
                        }
                    }

                    if (driver == null) {
                        driver = (Driver) TypeDefinition.getInstance(driverClass).newInstance();
                        try {
                            LOGGER.info("Registering [{}]", driver);
                            DriverManager.registerDriver(driver);
                        } catch (SQLException ex) {
                            LOGGER.warn("Can't register [{}]!", driver);
                        }
                    }

                    if (driver != null) {
                        REGISTERED_DRIVERS.add(new WeakReference<Driver>(driver));
                    }
                }

                String user = ObjectUtils.to(String.class, settings.get(jdbcUserSetting));
                String password = ObjectUtils.to(String.class, settings.get(jdbcPasswordSetting));

                Integer poolSize = ObjectUtils.to(Integer.class, settings.get(jdbcPoolSizeSetting));
                if (poolSize == null || poolSize <= 0) {
                    poolSize = 24;
                }

                int partitionCount = 3;
                int connectionsPerPartition = poolSize / partitionCount;
                LOGGER.info("Automatically creating BoneCP data source:" +
                        "\n\turl={}" +
                        "\n\tusername={}" +
                        "\n\tpoolSize={}" +
                        "\n\tconnectionsPerPartition={}" +
                        "\n\tpartitionCount={}", new Object[] {
                            url,
                            user,
                            poolSize,
                            connectionsPerPartition,
                            partitionCount
                        });

                BoneCPDataSource bone = new BoneCPDataSource();
                bone.setJdbcUrl(url);
                bone.setUsername(user);
                bone.setPassword(password);
                bone.setMinConnectionsPerPartition(connectionsPerPartition);
                bone.setMaxConnectionsPerPartition(connectionsPerPartition);
                bone.setPartitionCount(partitionCount);
                bone.setConnectionTimeoutInMs(5000L);
                return bone;
            }
        }
    }

    /** Returns the read timeout associated with the given {@code query}. */
    private int getQueryReadTimeout(Query<?> query) {
        if (query != null) {
            Double timeout = query.getTimeout();
            if (timeout == null) {
                timeout = getReadTimeout();
            }
            if (timeout > 0.0) {
                return (int) Math.round(timeout);
            }
        }
        return 0;
    }

    private boolean checkReplicationCache(Query<?> query) {
        return query.isCache() &&
                isEnableReplicationCache() &&
                !Boolean.TRUE.equals(query.getOptions().get(DISABLE_REPLICATION_CACHE_QUERY_OPTION)) &&
                mysqlBinaryLogReader != null &&
                mysqlBinaryLogReader.isConnected();
    }

    private boolean checkFunnelCache(Query<?> query) {
        return query.isCache() &&
                !query.isReferenceOnly() &&
                isEnableFunnelCache() &&
                !Boolean.TRUE.equals(query.getOptions().get(Database.DISABLE_FUNNEL_CACHE_QUERY_OPTION)) &&
                funnelCache != null;
    }

    @Override
    public <T> List<T> readAll(Query<T> query) {
        if (checkReplicationCache(query)) {
            List<Object> ids = query.findIdOnlyQueryValues();

            if (ids != null && !ids.isEmpty()) {
                List<T> objects = findObjectsFromReplicationCache(ids, query);

                return objects != null ? objects : new ArrayList<T>();
            }
        }

        return selectListWithOptions(buildSelectStatement(query), query);
    }

    @Override
    public long readCount(Query<?> query) {
        String sqlQuery = buildCountStatement(query);
        Connection connection = null;
        Statement statement = null;
        ResultSet result = null;

        try {
            connection = openQueryConnection(query);
            statement = connection.createStatement();
            result = executeQueryBeforeTimeout(statement, sqlQuery, getQueryReadTimeout(query));

            if (result.next()) {
                Object countObj = result.getObject(1);
                if (countObj instanceof Number) {
                    return ((Number) countObj).longValue();
                }
            }

            return 0;

        } catch (SQLException ex) {
            throw createQueryException(ex, sqlQuery, query);

        } finally {
            closeResources(query, connection, statement, result);
        }
    }

    @Override
    public <T> T readFirst(Query<T> query) {
        if (query.getSorters().isEmpty()) {

            Predicate predicate = query.getPredicate();
            if (predicate instanceof CompoundPredicate) {

                CompoundPredicate compoundPredicate = (CompoundPredicate) predicate;
                if (PredicateParser.OR_OPERATOR.equals(compoundPredicate.getOperator())) {

                    for (Predicate child : compoundPredicate.getChildren()) {
                        Query<T> childQuery = query.clone();
                        childQuery.setPredicate(child);

                        T first = readFirst(childQuery);
                        if (first != null) {
                            return first;
                        }
                    }

                    return null;
                }
            }
        }

        if (checkReplicationCache(query)) {
            List<Object> ids = query.findIdOnlyQueryValues();

            if (ids != null && !ids.isEmpty()) {
                List<T> objects = findObjectsFromReplicationCache(ids, query);

                return objects == null || objects.isEmpty() ? null : objects.get(0);
            }
        }

        return selectFirstWithOptions(buildSelectStatement(query), query);
    }

    @Override
    public <T> Iterable<T> readIterable(Query<T> query, int fetchSize) {
        Boolean useJdbc = ObjectUtils.to(Boolean.class, query.getOptions().get(USE_JDBC_FETCH_SIZE_QUERY_OPTION));
        if (useJdbc == null) {
            useJdbc = Boolean.TRUE;
        }
        if (useJdbc) {
            return selectIterableWithOptions(buildSelectStatement(query), fetchSize, query);
        } else {
            return new ByIdIterable<T>(query, fetchSize);
        }
    }

    private static class ByIdIterable<T> implements Iterable<T> {

        private final Query<T> query;
        private final int fetchSize;

        public ByIdIterable(Query<T> query, int fetchSize) {
            this.query = query;
            this.fetchSize = fetchSize;
        }

        @Override
        public Iterator<T> iterator() {
            return new ByIdIterator<T>(query, fetchSize);
        }
    }

    private static class ByIdIterator<T> implements Iterator<T> {

        private final Query<T> query;
        private final int fetchSize;
        private UUID lastTypeId;
        private UUID lastId;
        private List<T> items;
        private int index;

        public ByIdIterator(Query<T> query, int fetchSize) {
            if (!query.getSorters().isEmpty()) {
                throw new IllegalArgumentException("Can't iterate over a query that has sorters!");
            }

            this.query = query.clone().timeout(0.0).sortAscending("_type").sortAscending("_id");
            this.fetchSize = fetchSize > 0 ? fetchSize : 200;
        }

        @Override
        public boolean hasNext() {
            if (items != null && items.isEmpty()) {
                return false;
            }

            if (items == null || index >= items.size()) {
                Query<T> nextQuery = query.clone();
                if (lastTypeId != null) {
                    nextQuery.and("_type = ? and _id > ?", lastTypeId, lastId);
                }

                items = nextQuery.select(0, fetchSize).getItems();

                int size = items.size();
                if (size < 1) {
                    if (lastTypeId == null) {
                        return false;

                    } else {
                        nextQuery = query.clone().and("_type > ?", lastTypeId);
                        items = nextQuery.select(0, fetchSize).getItems();
                        size = items.size();

                        if (size < 1) {
                            return false;
                        }
                    }
                }

                State lastState = State.getInstance(items.get(size - 1));
                lastTypeId = lastState.getVisibilityAwareTypeId();
                lastId = lastState.getId();
                index = 0;
            }

            return true;
        }

        @Override
        public T next() {
            if (hasNext()) {
                T object = items.get(index);
                ++ index;
                return object;

            } else {
                throw new NoSuchElementException();
            }
        }

        @Override
        public void remove() {
            throw new UnsupportedOperationException();
        }
    }

    @Override
    public Date readLastUpdate(Query<?> query) {
        String sqlQuery = buildLastUpdateStatement(query);
        Connection connection = null;
        Statement statement = null;
        ResultSet result = null;

        try {
            connection = openQueryConnection(query);
            statement = connection.createStatement();
            result = executeQueryBeforeTimeout(statement, sqlQuery, getQueryReadTimeout(query));

            if (result.next()) {
                Double date = ObjectUtils.to(Double.class, result.getObject(1));
                if (date != null) {
                    return new Date((long) (date * 1000L));
                }
            }

            return null;

        } catch (SQLException ex) {
            throw createQueryException(ex, sqlQuery, query);

        } finally {
            closeResources(query, connection, statement, result);
        }
    }

    @Override
    public <T> PaginatedResult<T> readPartial(final Query<T> query, long offset, int limit) {
        List<T> objects = selectListWithOptions(
                vendor.rewriteQueryWithLimitClause(buildSelectStatement(query), limit + 1, offset),
                query);

        int size = objects.size();
        if (size <= limit) {
            return new PaginatedResult<T>(offset, limit, offset + size, objects);

        } else {
            objects.remove(size - 1);
            return new PaginatedResult<T>(offset, limit, 0, objects) {

                private Long count;

                @Override
                public long getCount() {
                    if (count == null) {
                        count = readCount(query);
                    }
                    return count;
                }

                @Override
                public boolean hasNext() {
                    return true;
                }
            };
        }
    }

    @Override
    public <T> PaginatedResult<Grouping<T>> readPartialGrouped(Query<T> query, long offset, int limit, String... fields) {
        for (String field : fields) {
            Matcher groupingMatcher = Query.RANGE_PATTERN.matcher(field);
            if (groupingMatcher.find()) {
                throw new UnsupportedOperationException("SqlDatabase does not support group by numeric range");
            }
        }

        List<Grouping<T>> groupings = new ArrayList<Grouping<T>>();
        String sqlQuery = buildGroupStatement(query, fields);
        Connection connection = null;
        Statement statement = null;
        ResultSet result = null;

        try {
            connection = openQueryConnection(query);
            statement = connection.createStatement();
            result = executeQueryBeforeTimeout(statement, sqlQuery, getQueryReadTimeout(query));

            int fieldsLength = fields.length;
            int groupingsCount = 0;

            for (int i = 0, last = (int) offset + limit; result.next(); ++ i, ++ groupingsCount) {
                if (i < offset || i >= last) {
                    continue;
                }

                List<Object> keys = new ArrayList<Object>();

                SqlGrouping<T> grouping;
                ResultSetMetaData meta = result.getMetaData();
                String aggregateColumnName = meta.getColumnName(1);
                if ("_count".equals(aggregateColumnName)) {
                    long count = ObjectUtils.to(long.class, result.getObject(1));
                    for (int j = 0; j < fieldsLength; ++ j) {
                        keys.add(result.getObject(j + 2));
                    }
                    grouping = new SqlGrouping<T>(keys, query, fields, count, groupings);
                } else {
                    Double amount = ObjectUtils.to(Double.class, result.getObject(1));
                    for (int j = 0; j < fieldsLength; ++ j) {
                        keys.add(result.getObject(j + 3));
                    }
                    long count = 0L;
                    if (meta.getColumnName(2).equals("_count")) {
                        count = ObjectUtils.to(long.class, result.getObject(2));
                    }
                    grouping = new SqlGrouping<T>(keys, query, fields, count, groupings);
                    if (amount == null) {
                        amount = 0d;
                    }
                    grouping.setSum(aggregateColumnName, amount);
                }
                groupings.add(grouping);
            }

            int groupingsSize = groupings.size();
            List<Integer> removes = new ArrayList<Integer>();

            for (int i = 0; i < fieldsLength; ++ i) {
                Query.MappedKey key = query.mapEmbeddedKey(getEnvironment(), fields[i]);
                ObjectField field = key.getSubQueryKeyField();
                if (field == null) {
                    field = key.getField();
                }

                if (field != null) {
                    Map<String, Object> rawKeys = new HashMap<String, Object>();
                    for (int j = 0; j < groupingsSize; ++ j) {
                        rawKeys.put(String.valueOf(j), groupings.get(j).getKeys().get(i));
                    }

                    String itemType = field.getInternalItemType();
                    if (ObjectField.RECORD_TYPE.equals(itemType)) {
                        for (Map.Entry<String, Object> entry : rawKeys.entrySet()) {
                            Map<String, Object> ref = new HashMap<String, Object>();
                            ref.put(StateValueUtils.REFERENCE_KEY, entry.getValue());
                            entry.setValue(ref);
                        }
                    }

                    Map<String, Object> rawKeysCopy = new HashMap<String, Object>(rawKeys);
                    Map<?, ?> convertedKeys = (Map<?, ?>) StateValueUtils.toJavaValue(query.getDatabase(), null, field, "map/" + itemType, rawKeys);

                    for (int j = 0; j < groupingsSize; ++ j) {
                        String jString = String.valueOf(j);
                        Object convertedKey = convertedKeys.get(jString);

                        if (convertedKey == null &&
                                rawKeysCopy.get(jString) != null) {
                            removes.add(j - removes.size());
                        }

                        groupings.get(j).getKeys().set(i, convertedKey);
                    }
                }
            }

            for (Integer i : removes) {
                groupings.remove((int) i);
            }

            return new PaginatedResult<Grouping<T>>(offset, limit, groupingsCount - removes.size(), groupings);

        } catch (SQLException ex) {
            throw createQueryException(ex, sqlQuery, query);

        } finally {
            closeResources(query, connection, statement, result);
        }
    }

    /** SQL-specific implementation of {@link Grouping}. */
    private class SqlGrouping<T> extends AbstractGrouping<T> {

        private final long count;

        private final Map<String, Double> metricSums = new HashMap<String, Double>();

        private final List<Grouping<T>> groupings;

        public SqlGrouping(List<Object> keys, Query<T> query, String[] fields, long count, List<Grouping<T>> groupings) {
            super(keys, query, fields);
            this.count = count;
            this.groupings = groupings;
        }

        @Override
        public double getSum(String field) {
            Query.MappedKey mappedKey = this.query.mapEmbeddedKey(getEnvironment(), field);
            ObjectField sumField = mappedKey.getField();
            if (sumField.isMetric()) {
                if (!metricSums.containsKey(field)) {

                    String sqlQuery = buildGroupedMetricStatement(query, field, fields);
                    Connection connection = null;
                    Statement statement = null;
                    ResultSet result = null;
                    try {
                        connection = openQueryConnection(query);
                        statement = connection.createStatement();
                        result = executeQueryBeforeTimeout(statement, sqlQuery, getQueryReadTimeout(query));

                        if (this.getKeys().size() == 0) {
                            // Special case for .groupby() without any fields
                            if (this.groupings.size() != 1) {
                                throw new RuntimeException("There should only be one grouping when grouping by nothing. Something went wrong internally.");
                            }
                            if (result.next() && result.getBytes(1) != null) {
                                this.setSum(field, result.getDouble(1));
                            } else {
                                this.setSum(field, 0);
                            }
                        } else {
                            // Find the ObjectFields for the specified fields
                            List<ObjectField> objectFields = new ArrayList<ObjectField>();
                            for (String fieldName : fields) {
                                objectFields.add(query.mapEmbeddedKey(getEnvironment(), fieldName).getField());
                            }

                            // index the groupings by their keys
                            Map<List<Object>, SqlGrouping<T>> groupingMap = new HashMap<List<Object>, SqlGrouping<T>>();
                            for (Grouping<T> grouping : groupings) {
                                if (grouping instanceof SqlGrouping) {
                                    ((SqlGrouping<T>) grouping).setSum(field, 0);
                                    groupingMap.put(grouping.getKeys(), (SqlGrouping<T>) grouping);
                                }
                            }

                            // Find the sums and set them on each grouping
                            while (result.next()) {
                                // TODO: limit/offset
                                List<Object> keys = new ArrayList<Object>();
                                for (int j = 0; j < objectFields.size(); ++ j) {
                                    keys.add(StateValueUtils.toJavaValue(query.getDatabase(), null, objectFields.get(j), objectFields.get(j).getInternalItemType(), result.getObject(j + 3))); // 3 because _count and amount
                                }
                                if (groupingMap.containsKey(keys)) {
                                    if (result.getBytes(1) != null) {
                                        groupingMap.get(keys).setSum(field, result.getDouble(1));
                                    } else {
                                        groupingMap.get(keys).setSum(field, 0);
                                    }
                                }
                            }
                        }
                    } catch (SQLException ex) {
                        throw createQueryException(ex, sqlQuery, query);
                    } finally {
                        closeResources(query, connection, statement, result);
                    }
                }
                if (metricSums.containsKey(field)) {
                    return metricSums.get(field);
                } else {
                    return 0;
                }
            } else {
                // If it's not a MetricValue, we don't need to override it.
                return super.getSum(field);
            }
       }

        private void setSum(String field, double sum) {
            metricSums.put(field, sum);
        }

        // --- AbstractGrouping support ---

        @Override
        protected Aggregate createAggregate(String field) {
            throw new UnsupportedOperationException();
        }

        @Override
        public long getCount() {
            return count;
        }
    }

    /**
     * Invalidates all entries in the replication cache.
     */
    public void invalidateReplicationCache() {
        replicationCache.invalidateAll();
    }

    @Override
    protected void beginTransaction(Connection connection, boolean isImmediate) throws SQLException {
        connection.setAutoCommit(false);
    }

    @Override
    protected void commitTransaction(Connection connection, boolean isImmediate) throws SQLException {
        connection.commit();
    }

    @Override
    protected void rollbackTransaction(Connection connection, boolean isImmediate) throws SQLException {
        connection.rollback();
    }

    @Override
    protected void endTransaction(Connection connection, boolean isImmediate) throws SQLException {
        connection.setAutoCommit(true);
    }

    @Override
    protected void doSaves(Connection connection, boolean isImmediate, List<State> states) throws SQLException {
        List<State> indexStates = null;
        for (State state1 : states) {
            if (Boolean.TRUE.equals(state1.getExtra(SKIP_INDEX_STATE_EXTRA))) {
                indexStates = new ArrayList<State>();
                for (State state2 : states) {
                    if (!Boolean.TRUE.equals(state2.getExtra(SKIP_INDEX_STATE_EXTRA))) {
                        indexStates.add(state2);
                    }
                }
                break;
            }
        }

        if (indexStates == null) {
            indexStates = states;
        }

        SqlIndex.Static.deleteByStates(this, connection, indexStates);
        Map<State, String> inRowIndexes = SqlIndex.Static.insertByStates(this, connection, indexStates);
        boolean hasInRowIndex = hasInRowIndex();
        SqlVendor vendor = getVendor();
        double now = System.currentTimeMillis() / 1000.0;

        for (State state : states) {
            boolean isNew = state.isNew();
            boolean saveInRowIndex = hasInRowIndex && !Boolean.TRUE.equals(state.getExtra(SKIP_INDEX_STATE_EXTRA));
            UUID id = state.getId();
            UUID typeId = state.getVisibilityAwareTypeId();
            byte[] dataBytes = null;
            String inRowIndex = inRowIndexes.get(state);
            byte[] inRowIndexBytes = inRowIndex != null ? inRowIndex.getBytes(StringUtils.UTF_8) : new byte[0];

            while (true) {
                if (isNew) {
                    try {
                        if (dataBytes == null) {
                            dataBytes = serializeState(state);
                        }

                        List<Object> parameters = new ArrayList<Object>();
                        StringBuilder insertBuilder = new StringBuilder();

                        insertBuilder.append("INSERT INTO ");
                        vendor.appendIdentifier(insertBuilder, RECORD_TABLE);
                        insertBuilder.append(" (");
                        vendor.appendIdentifier(insertBuilder, ID_COLUMN);
                        insertBuilder.append(',');
                        vendor.appendIdentifier(insertBuilder, TYPE_ID_COLUMN);
                        insertBuilder.append(',');
                        vendor.appendIdentifier(insertBuilder, DATA_COLUMN);

                        if (saveInRowIndex) {
                            insertBuilder.append(',');
                            vendor.appendIdentifier(insertBuilder, IN_ROW_INDEX_COLUMN);
                        }

                        insertBuilder.append(") VALUES (");
                        vendor.appendBindValue(insertBuilder, id, parameters);
                        insertBuilder.append(',');
                        vendor.appendBindValue(insertBuilder, typeId, parameters);
                        insertBuilder.append(',');
                        vendor.appendBindValue(insertBuilder, dataBytes, parameters);

                        if (saveInRowIndex) {
                            insertBuilder.append(',');
                            vendor.appendBindValue(insertBuilder, inRowIndexBytes, parameters);
                        }

                        insertBuilder.append(')');
                        Static.executeUpdateWithList(connection, insertBuilder.toString(), parameters);

                    } catch (SQLException ex) {
                        if (Static.isIntegrityConstraintViolation(ex)) {
                            isNew = false;
                            continue;
                        } else {
                            throw ex;
                        }
                    }

                } else {
                    List<AtomicOperation> atomicOperations = state.getAtomicOperations();
                    if (atomicOperations.isEmpty()) {
                        if (dataBytes == null) {
                            dataBytes = serializeState(state);
                        }

                        List<Object> parameters = new ArrayList<Object>();
                        StringBuilder updateBuilder = new StringBuilder();

                        updateBuilder.append("UPDATE ");
                        vendor.appendIdentifier(updateBuilder, RECORD_TABLE);
                        updateBuilder.append(" SET ");
                        vendor.appendIdentifier(updateBuilder, TYPE_ID_COLUMN);
                        updateBuilder.append('=');
                        vendor.appendBindValue(updateBuilder, typeId, parameters);
                        updateBuilder.append(',');

                        if (saveInRowIndex) {
                            vendor.appendIdentifier(updateBuilder, IN_ROW_INDEX_COLUMN);
                            updateBuilder.append('=');
                            vendor.appendBindValue(updateBuilder, inRowIndexBytes, parameters);
                            updateBuilder.append(',');
                        }

                        vendor.appendIdentifier(updateBuilder, DATA_COLUMN);
                        updateBuilder.append('=');
                        vendor.appendBindValue(updateBuilder, dataBytes, parameters);
                        updateBuilder.append(" WHERE ");
                        vendor.appendIdentifier(updateBuilder, ID_COLUMN);
                        updateBuilder.append('=');
                        vendor.appendBindValue(updateBuilder, id, parameters);

                        if (Static.executeUpdateWithList(connection, updateBuilder.toString(), parameters) < 1) {
                            isNew = true;
                            continue;
                        }

                    } else {
                        Object oldObject = Query.
                                from(Object.class).
                                where("_id = ?", id).
                                using(this).
                                option(CONNECTION_QUERY_OPTION, connection).
                                option(RETURN_ORIGINAL_DATA_QUERY_OPTION, Boolean.TRUE).
                                option(USE_READ_DATA_SOURCE_QUERY_OPTION, Boolean.FALSE).
                                first();
                        if (oldObject == null) {
                            retryWrites();
                            break;
                        }

                        State oldState = State.getInstance(oldObject);
                        UUID oldTypeId = oldState.getVisibilityAwareTypeId();
                        byte[] oldData = Static.getOriginalData(oldObject);

                        state.setValues(oldState.getValues());

                        for (AtomicOperation operation : atomicOperations) {
                            String field = operation.getField();
                            state.putByPath(field, oldState.getByPath(field));
                        }

                        for (AtomicOperation operation : atomicOperations) {
                            operation.execute(state);
                        }

                        dataBytes = serializeState(state);

                        List<Object> parameters = new ArrayList<Object>();
                        StringBuilder updateBuilder = new StringBuilder();

                        updateBuilder.append("UPDATE ");
                        vendor.appendIdentifier(updateBuilder, RECORD_TABLE);
                        updateBuilder.append(" SET ");
                        vendor.appendIdentifier(updateBuilder, TYPE_ID_COLUMN);
                        updateBuilder.append('=');
                        vendor.appendBindValue(updateBuilder, typeId, parameters);

                        if (saveInRowIndex) {
                            updateBuilder.append(',');
                            vendor.appendIdentifier(updateBuilder, IN_ROW_INDEX_COLUMN);
                            updateBuilder.append('=');
                            vendor.appendBindValue(updateBuilder, inRowIndexBytes, parameters);
                        }

                        updateBuilder.append(',');
                        vendor.appendIdentifier(updateBuilder, DATA_COLUMN);
                        updateBuilder.append('=');
                        vendor.appendBindValue(updateBuilder, dataBytes, parameters);
                        updateBuilder.append(" WHERE ");
                        vendor.appendIdentifier(updateBuilder, ID_COLUMN);
                        updateBuilder.append('=');
                        vendor.appendBindValue(updateBuilder, id, parameters);
                        updateBuilder.append(" AND ");
                        vendor.appendIdentifier(updateBuilder, TYPE_ID_COLUMN);
                        updateBuilder.append('=');
                        vendor.appendBindValue(updateBuilder, oldTypeId, parameters);
                        updateBuilder.append(" AND ");
                        vendor.appendIdentifier(updateBuilder, DATA_COLUMN);
                        updateBuilder.append('=');
                        vendor.appendBindValue(updateBuilder, oldData, parameters);

                        if (Static.executeUpdateWithList(connection, updateBuilder.toString(), parameters) < 1) {
                            retryWrites();
                            break;
                        }
                    }
                }

                break;
            }

            while (true) {
                if (isNew) {
                    List<Object> parameters = new ArrayList<Object>();
                    StringBuilder insertBuilder = new StringBuilder();

                    insertBuilder.append("INSERT INTO ");
                    vendor.appendIdentifier(insertBuilder, RECORD_UPDATE_TABLE);
                    insertBuilder.append(" (");
                    vendor.appendIdentifier(insertBuilder, ID_COLUMN);
                    insertBuilder.append(',');
                    vendor.appendIdentifier(insertBuilder, TYPE_ID_COLUMN);
                    insertBuilder.append(',');
                    vendor.appendIdentifier(insertBuilder, UPDATE_DATE_COLUMN);
                    insertBuilder.append(") VALUES (");
                    vendor.appendBindValue(insertBuilder, id, parameters);
                    insertBuilder.append(',');
                    vendor.appendBindValue(insertBuilder, typeId, parameters);
                    insertBuilder.append(',');
                    vendor.appendBindValue(insertBuilder, now, parameters);
                    insertBuilder.append(')');

                    try {
                        Static.executeUpdateWithList(connection, insertBuilder.toString(), parameters);

                    } catch (SQLException ex) {
                        if (Static.isIntegrityConstraintViolation(ex)) {
                            isNew = false;
                            continue;
                        } else {
                            throw ex;
                        }
                    }

                } else {
                    List<Object> parameters = new ArrayList<Object>();
                    StringBuilder updateBuilder = new StringBuilder();

                    updateBuilder.append("UPDATE ");
                    vendor.appendIdentifier(updateBuilder, RECORD_UPDATE_TABLE);
                    updateBuilder.append(" SET ");
                    vendor.appendIdentifier(updateBuilder, TYPE_ID_COLUMN);
                    updateBuilder.append('=');
                    vendor.appendBindValue(updateBuilder, typeId, parameters);
                    updateBuilder.append(',');
                    vendor.appendIdentifier(updateBuilder, UPDATE_DATE_COLUMN);
                    updateBuilder.append('=');
                    vendor.appendBindValue(updateBuilder, now, parameters);
                    updateBuilder.append(" WHERE ");
                    vendor.appendIdentifier(updateBuilder, ID_COLUMN);
                    updateBuilder.append('=');
                    vendor.appendBindValue(updateBuilder, id, parameters);

                    if (Static.executeUpdateWithList(connection, updateBuilder.toString(), parameters) < 1) {
                        isNew = true;
                        continue;
                    }
                }

                break;
            }
        }
    }

    @Override
    protected void doIndexes(Connection connection, boolean isImmediate, List<State> states) throws SQLException {
        SqlIndex.Static.deleteByStates(this, connection, states);
        Map<State, String> inRowIndexes = SqlIndex.Static.insertByStates(this, connection, states);

        if (!hasInRowIndex()) {
            return;
        }

        SqlVendor vendor = getVendor();
        for (Map.Entry<State, String> entry : inRowIndexes.entrySet()) {
            StringBuilder updateBuilder = new StringBuilder();
            updateBuilder.append("UPDATE ");
            vendor.appendIdentifier(updateBuilder, RECORD_TABLE);
            updateBuilder.append(" SET ");
            vendor.appendIdentifier(updateBuilder, IN_ROW_INDEX_COLUMN);
            updateBuilder.append('=');
            vendor.appendValue(updateBuilder, entry.getValue());
            updateBuilder.append(" WHERE ");
            vendor.appendIdentifier(updateBuilder, ID_COLUMN);
            updateBuilder.append('=');
            vendor.appendValue(updateBuilder, entry.getKey().getId());
            Static.executeUpdateWithArray(connection, updateBuilder.toString());
        }
    }

    @Override
    public void doRecalculations(Connection connection, boolean isImmediate, ObjectIndex index, List<State> states) throws SQLException {
        SqlIndex.Static.updateByStates(this, connection, index, states);
    }

    /** @deprecated Use {@link #index} instead. */
    @Deprecated
    public void fixIndexes(List<State> states) {
        Connection connection = openConnection();

        try {
            doIndexes(connection, true, states);

        } catch (SQLException ex) {
            List<UUID> ids = new ArrayList<UUID>();
            for (State state : states) {
                ids.add(state.getId());
            }
            throw new SqlDatabaseException(this, String.format(
                    "Can't index states! (%s)", ids));

        } finally {
            closeConnection(connection);
        }
    }

    @Override
    protected void doDeletes(Connection connection, boolean isImmediate, List<State> states) throws SQLException {
        SqlVendor vendor = getVendor();

        StringBuilder whereBuilder = new StringBuilder();
        whereBuilder.append(" WHERE ");
        vendor.appendIdentifier(whereBuilder, ID_COLUMN);
        whereBuilder.append(" IN (");

        for (State state : states) {
            vendor.appendValue(whereBuilder, state.getId());
            whereBuilder.append(',');
        }

        whereBuilder.setCharAt(whereBuilder.length() - 1, ')');

        StringBuilder deleteBuilder = new StringBuilder();
        deleteBuilder.append("DELETE FROM ");
        vendor.appendIdentifier(deleteBuilder, RECORD_TABLE);
        deleteBuilder.append(whereBuilder);
        Static.executeUpdateWithArray(connection, deleteBuilder.toString());

        SqlIndex.Static.deleteByStates(this, connection, states);

        StringBuilder updateBuilder = new StringBuilder();
        updateBuilder.append("UPDATE ");
        vendor.appendIdentifier(updateBuilder, RECORD_UPDATE_TABLE);
        updateBuilder.append(" SET ");
        vendor.appendIdentifier(updateBuilder, UPDATE_DATE_COLUMN);
        updateBuilder.append('=');
        vendor.appendValue(updateBuilder, System.currentTimeMillis() / 1000.0);
        updateBuilder.append(whereBuilder);
        Static.executeUpdateWithArray(connection, updateBuilder.toString());
    }

    @FieldData.FieldInternalNamePrefix("sql.")
    public static class FieldData extends Modification<ObjectField> {

        private String indexTable;
        private String indexTableColumnName;
        private boolean indexTableReadOnly;
        private boolean indexTableSameColumnNames;
        private boolean indexTableSource;

        public String getIndexTable() {
            return indexTable;
        }

        public void setIndexTable(String indexTable) {
            this.indexTable = indexTable;
        }

        public boolean isIndexTableReadOnly() {
            return indexTableReadOnly;
        }

        public void setIndexTableReadOnly(boolean indexTableReadOnly) {
            this.indexTableReadOnly = indexTableReadOnly;
        }

        public boolean isIndexTableSameColumnNames() {
            return indexTableSameColumnNames;
        }

        public void setIndexTableSameColumnNames(boolean indexTableSameColumnNames) {
            this.indexTableSameColumnNames = indexTableSameColumnNames;
        }

        public void setIndexTableColumnName(String indexTableColumnName) {
            this.indexTableColumnName = indexTableColumnName;
        }

        public String getIndexTableColumnName() {
            return this.indexTableColumnName;
        }

        public boolean isIndexTableSource() {
            return indexTableSource;
        }

        public void setIndexTableSource(boolean indexTableSource) {
            this.indexTableSource = indexTableSource;
        }

        public boolean isIndexTableSourceFromAnywhere() {
            if (isIndexTableSource()) {
                return true;
            }

            ObjectField field = getOriginalObject();
            ObjectStruct parent = field.getParent();
            String fieldName = field.getInternalName();

            for (ObjectIndex index : parent.getIndexes()) {
                List<String> indexFieldNames = index.getFields();

                if (!indexFieldNames.isEmpty() &&
                        indexFieldNames.contains(fieldName)) {
                    String firstIndexFieldName = indexFieldNames.get(0);

                    if (!fieldName.equals(firstIndexFieldName)) {
                        ObjectField firstIndexField = parent.getField(firstIndexFieldName);

                        if (firstIndexField != null) {
                            return firstIndexField.as(FieldData.class).isIndexTableSource();
                        }
                    }
                }
            }

            return false;
        }
    }

    /** Specifies the name of the table for storing target field values. */
    @Documented
    @ObjectField.AnnotationProcessorClass(FieldIndexTableProcessor.class)
    @Retention(RetentionPolicy.RUNTIME)
    @Target(ElementType.FIELD)
    public @interface FieldIndexTable {
        String value();
        boolean readOnly() default false;
        boolean sameColumnNames() default false;
        boolean source() default false;
    }

    private static class FieldIndexTableProcessor implements ObjectField.AnnotationProcessor<FieldIndexTable> {
        @Override
        public void process(ObjectType type, ObjectField field, FieldIndexTable annotation) {
            FieldData data = field.as(FieldData.class);

            data.setIndexTable(annotation.value());
            data.setIndexTableSameColumnNames(annotation.sameColumnNames());
            data.setIndexTableSource(annotation.source());
            data.setIndexTableReadOnly(annotation.readOnly());
        }
    }

    private static final class FunnelCacheProducer implements FunnelCachedObjectProducer<SqlDatabase> {

        private final String sqlQuery;
        private final Query<?> query;

        private FunnelCacheProducer(String sqlQuery, Query<?> query) {
            this.query = query;
            this.sqlQuery = sqlQuery;
        }

        @Override
        public boolean equals(Object other) {
            if (!(other instanceof FunnelCacheProducer)) {
                return false;
            }
            FunnelCacheProducer otherProducer = (FunnelCacheProducer) other;
            return (otherProducer.sqlQuery + otherProducer.query.getOptions().get(RETURN_ORIGINAL_DATA_QUERY_OPTION)).
                    equals(sqlQuery + query.getOptions().get(RETURN_ORIGINAL_DATA_QUERY_OPTION));
        }

        @Override
        public int hashCode() {
            return sqlQuery.hashCode();
        }

        @Override
        public List<FunnelCachedObject> produce(SqlDatabase db) {
            ConnectionRef extraConnectionRef = db.new ConnectionRef();
            Connection connection = null;
            Statement statement = null;
            ResultSet result = null;
            List<FunnelCachedObject> objects = new ArrayList<FunnelCachedObject>();
            int timeout = db.getQueryReadTimeout(query);
            Profiler.Static.startThreadEvent(FUNNEL_CACHE_PUT_PROFILER_EVENT);

            try {
                connection = db.openQueryConnection(query);
                statement = connection.createStatement();
                result = db.executeQueryBeforeTimeout(statement, sqlQuery, timeout);
                while (result.next()) {
                    UUID id = ObjectUtils.to(UUID.class, result.getObject(1));
                    UUID typeId = ObjectUtils.to(UUID.class, result.getObject(2));
                    byte[] data = result.getBytes(3);
                    Map<String, Object> dataJson = unserializeData(data);
                    Map<String, Object> extras = null;
                    if (Boolean.TRUE.equals(ObjectUtils.to(Boolean.class, query.getOptions().get(RETURN_ORIGINAL_DATA_QUERY_OPTION)))) {
                        extras = new CompactMap<String, Object>();
                        extras.put(ORIGINAL_DATA_EXTRA, data);
                    }

                    objects.add(new FunnelCachedObject(id, typeId, dataJson, extras));
                }

                return objects;

            } catch (SQLException ex) {
                throw db.createQueryException(ex, sqlQuery, query);

            } finally {
                Profiler.Static.stopThreadEvent(objects);
                db.closeResources(query, connection, statement, result);
                extraConnectionRef.close();
            }
        }

        @Override
        public String toString() {
            return sqlQuery;
        }
    }

    /** {@link SqlDatabase} utility methods. */
    public static final class Static {

        public static List<SqlDatabase> getAll() {
            return INSTANCES;
        }

        public static void deregisterAllDrivers() {
            for (WeakReference<Driver> driverRef : REGISTERED_DRIVERS) {
                Driver driver = driverRef.get();
                if (driver != null) {
                    LOGGER.info("Deregistering [{}]", driver);
                    try {
                        DriverManager.deregisterDriver(driver);
                    } catch (SQLException ex) {
                        LOGGER.warn("Can't deregister [{}]!", driver);
                    }
                }
            }
        }

        /**
         * Log a batch update exception with values.
         */
        static void logBatchUpdateException(BatchUpdateException bue, String sqlQuery, List<? extends List<?>> parameters) {
            int i = 0;

            StringBuilder errorBuilder = new StringBuilder();
            for (int code : bue.getUpdateCounts()) {
                if (code == Statement.EXECUTE_FAILED) {
                    List<?> rowData = parameters.get(i);

                    errorBuilder.append("Batch update failed with query '");
                    errorBuilder.append(sqlQuery);
                    errorBuilder.append("' with values (");
                    int o = 0;
                    for (Object value : rowData) {
                        if (o++ != 0) {
                            errorBuilder.append(", ");
                        }

                        if (value instanceof byte[]) {
                            errorBuilder.append(StringUtils.hex((byte[]) value));
                        } else {
                            errorBuilder.append(value);
                        }
                    }
                    errorBuilder.append(')');
                }

                i++;
            }

            Exception ex = bue.getNextException() != null ? bue.getNextException() : bue;
            LOGGER.error(errorBuilder.toString(), ex);
        }

        static void logUpdateException(String sqlQuery, List<?> parameters) {
            int i = 0;

            StringBuilder errorBuilder = new StringBuilder();
            errorBuilder.append("Batch update failed with query '");
            errorBuilder.append(sqlQuery);
            errorBuilder.append("' with values (");
            for (Object value : parameters) {
                if (i++ != 0) {
                    errorBuilder.append(", ");
                }

                if (value instanceof byte[]) {
                    errorBuilder.append(StringUtils.hex((byte[]) value));
                } else {
                    errorBuilder.append(value);
                }
            }
            errorBuilder.append(')');

            LOGGER.error(errorBuilder.toString());
        }

        // Safely binds the given parameter to the given statement at the
        // given index.
        private static void bindParameter(PreparedStatement statement, int index, Object parameter) throws SQLException {
            if (parameter instanceof String) {
                parameter = ((String) parameter).getBytes(StringUtils.UTF_8);
            }

            if (parameter instanceof StringBuilder) {
                parameter = ((StringBuilder) parameter).toString();
            }

            if (parameter instanceof byte[]) {
                byte[] parameterBytes = (byte[]) parameter;
                int parameterBytesLength = parameterBytes.length;
                if (parameterBytesLength > 2000) {
                    statement.setBinaryStream(index, new ByteArrayInputStream(parameterBytes), parameterBytesLength);
                    return;
                }
            }

            statement.setObject(index, parameter);
        }

        /**
         * Executes the given batch update {@code sqlQuery} with the given
         * list of {@code parameters} within the given {@code connection}.
         *
         * @return Array of number of rows affected by the update query.
         */
        public static int[] executeBatchUpdate(
                Connection connection,
                String sqlQuery,
                List<? extends List<?>> parameters) throws SQLException {

            PreparedStatement prepared = connection.prepareStatement(sqlQuery);
            List<?> currentRow = null;

            try {
                for (List<?> row : parameters) {
                    currentRow = row;
                    int columnIndex = 1;

                    for (Object parameter : row) {
                        bindParameter(prepared, columnIndex, parameter);
                        columnIndex++;
                    }

                    prepared.addBatch();
                }

                int[] affected = null;
                Stats.Timer timer = STATS.startTimer();
                Profiler.Static.startThreadEvent(UPDATE_PROFILER_EVENT);

                try {
                    affected = prepared.executeBatch();

                    return affected;

                } finally {
                    double time = timer.stop(UPDATE_STATS_OPERATION);
                    Profiler.Static.stopThreadEvent(sqlQuery);

                    if (LOGGER.isDebugEnabled()) {
                        LOGGER.debug(
                                "SQL batch update: [{}], Parameters: {}, Affected: {}, Time: [{}]ms",
                                new Object[] { sqlQuery, parameters, affected != null ? Arrays.toString(affected) : "[]", time * 1000.0 });
                    }
                }

            } catch (SQLException error) {
                logUpdateException(sqlQuery, currentRow);
                throw error;

            } finally {
                try {
                    prepared.close();
                } catch (SQLException error) {
                    // Not likely and probably harmless.
                }
            }
        }

        /**
         * Executes the given update {@code sqlQuery} with the given
         * {@code parameters} within the given {@code connection}.
         *
         * @return Number of rows affected by the update query.
         */
        public static int executeUpdateWithList(
                Connection connection,
                String sqlQuery,
                List<?> parameters)
                throws SQLException {

            if (parameters == null) {
                return executeUpdateWithArray(connection, sqlQuery);

            } else {
                Object[] array = parameters.toArray(new Object[parameters.size()]);
                return executeUpdateWithArray(connection, sqlQuery, array);
            }
        }

        /**
         * Executes the given update {@code sqlQuery} with the given
         * {@code parameters} within the given {@code connection}.
         *
         * @return Number of rows affected by the update query.
         */
        public static int executeUpdateWithArray(
                Connection connection,
                String sqlQuery,
                Object... parameters)
                throws SQLException {

            boolean hasParameters = parameters != null && parameters.length > 0;
            PreparedStatement prepared;
            Statement statement;

            if (hasParameters) {
                prepared = connection.prepareStatement(sqlQuery);
                statement = prepared;

            } else {
                prepared = null;
                statement = connection.createStatement();
            }

            try {
                if (hasParameters) {
                    for (int i = 0; i < parameters.length; i++) {
                        bindParameter(prepared, i + 1, parameters[i]);
                    }
                }

                Integer affected = null;
                Stats.Timer timer = STATS.startTimer();
                Profiler.Static.startThreadEvent(UPDATE_PROFILER_EVENT);
                Savepoint savePoint = null;

                try {
                    if (!connection.getAutoCommit()) {
                        savePoint = connection.setSavepoint();
                    }

                    affected = hasParameters ?
                            prepared.executeUpdate() :
                            statement.executeUpdate(sqlQuery);

                    return affected;
                } catch (SQLException sqlEx) {
                    if (savePoint != null) {
                        connection.rollback(savePoint);
                    }

                    throw sqlEx;

                } finally {
                    if (savePoint != null) {
                        connection.releaseSavepoint(savePoint);
                    }

                    double time = timer.stop(UPDATE_STATS_OPERATION);
                    Profiler.Static.stopThreadEvent(sqlQuery);

                    if (LOGGER.isDebugEnabled()) {
                        LOGGER.debug(
                                "SQL update: [{}], Affected: [{}], Time: [{}]ms",
                                new Object[] { fillPlaceholders(sqlQuery, parameters), affected, time * 1000.0 });
                    }
                }

            } finally {
                try {
                    statement.close();
                } catch (SQLException error) {
                    // Not likely and probably harmless.
                }
            }
        }

        /**
         * Returns {@code true} if the given {@code error} looks like a
         * {@link SQLIntegrityConstraintViolationException}.
         */
        public static boolean isIntegrityConstraintViolation(SQLException error) {
            if (error instanceof SQLIntegrityConstraintViolationException) {
                return true;
            } else {
                String state = error.getSQLState();
                return state != null && state.startsWith("23");
            }
        }

        /**
         * Returns the name of the table for storing the values of the
         * given {@code index}.
         */
        public static String getIndexTable(ObjectIndex index) {
            return ObjectUtils.to(String.class, index.getOptions().get(INDEX_TABLE_INDEX_OPTION));
        }

        /**
         * Sets the name of the table for storing the values of the
         * given {@code index}.
         */
        public static void setIndexTable(ObjectIndex index, String table) {
            index.getOptions().put(INDEX_TABLE_INDEX_OPTION, table);
        }

        public static Object getExtraColumn(Object object, String name) {
            return State.getInstance(object).getExtra(EXTRA_COLUMN_EXTRA_PREFIX + name);
        }

        public static byte[] getOriginalData(Object object) {
            return (byte[]) State.getInstance(object).getExtra(ORIGINAL_DATA_EXTRA);
        }

        // --- Deprecated ---

        /** @deprecated Use {@link #executeUpdateWithArray} instead. */
        @Deprecated
        public static int executeUpdate(
                Connection connection,
                String sqlQuery,
                Object... parameters)
                throws SQLException {

            return executeUpdateWithArray(connection, sqlQuery, parameters);
        }
    }

    // --- Deprecated ---

    /** @deprecated No replacement. */
    @Deprecated
    public void beginThreadLocalReadConnection() {
    }

    /** @deprecated No replacement. */
    @Deprecated
    public void endThreadLocalReadConnection() {
    }
}<|MERGE_RESOLUTION|>--- conflicted
+++ resolved
@@ -92,11 +92,8 @@
     public static final String CACHE_DATA_SUB_SETTING = "cacheData";
     public static final String DATA_CACHE_SIZE_SUB_SETTING = "dataCacheSize";
     public static final String ENABLE_REPLICATION_CACHE_SUB_SETTING = "enableReplicationCache";
-<<<<<<< HEAD
     public static final String ENABLE_FUNNEL_CACHE_SUB_SETTING = "enableFunnelCache";
-=======
     public static final String REPLICATION_CACHE_SIZE_SUB_SETTING = "replicationCacheSize";
->>>>>>> fc182ce7
 
     public static final String RECORD_TABLE = "Record";
     public static final String RECORD_UPDATE_TABLE = "RecordUpdate";
@@ -160,11 +157,8 @@
     private volatile boolean cacheData;
     private volatile long dataCacheMaximumSize;
     private volatile boolean enableReplicationCache;
-<<<<<<< HEAD
     private volatile boolean enableFunnelCache;
-=======
     private volatile long replicationCacheMaximumSize;
->>>>>>> fc182ce7
 
     private transient volatile Cache<UUID, Object[]> replicationCache;
     private transient volatile MySQLBinaryLogReader mysqlBinaryLogReader;
@@ -396,21 +390,20 @@
         this.enableReplicationCache = enableReplicationCache;
     }
 
-<<<<<<< HEAD
     public boolean isEnableFunnelCache() {
         return enableFunnelCache;
     }
 
     public void setEnableFunnelCache(boolean enableFunnelCache) {
         this.enableFunnelCache = enableFunnelCache;
-=======
+    }
+
     public void setReplicationCacheMaximumSize(long replicationCacheMaximumSize) {
         this.replicationCacheMaximumSize = replicationCacheMaximumSize;
     }
 
     public long getReplicationCacheMaximumSize() {
         return this.replicationCacheMaximumSize;
->>>>>>> fc182ce7
     }
 
     /**
@@ -1793,12 +1786,9 @@
         }
 
         setEnableReplicationCache(ObjectUtils.to(boolean.class, settings.get(ENABLE_REPLICATION_CACHE_SUB_SETTING)));
-<<<<<<< HEAD
         setEnableFunnelCache(ObjectUtils.to(boolean.class, settings.get(ENABLE_FUNNEL_CACHE_SUB_SETTING)));
-=======
         Long replicationCacheMaxSize = ObjectUtils.to(Long.class, settings.get(REPLICATION_CACHE_SIZE_SUB_SETTING));
         setReplicationCacheMaximumSize(replicationCacheMaxSize != null ? replicationCacheMaxSize : DEFAULT_REPLICATION_CACHE_SIZE);
->>>>>>> fc182ce7
 
         if (isEnableReplicationCache() &&
                 vendor instanceof SqlVendor.MySQL &&
