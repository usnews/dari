--- conflicted
+++ resolved
@@ -13,18 +13,17 @@
 import java.util.regex.Matcher;
 import java.util.regex.Pattern;
 
-<<<<<<< HEAD
+import com.psddev.dari.util.ObjectUtils;
+
 //import org.slf4j.Logger;
 //import org.slf4j.LoggerFactory;
-=======
-import com.psddev.dari.util.ObjectUtils;
->>>>>>> 93b5bd33
 
 /** Internal representation of an SQL query based on a Dari one. */
 class SqlQuery {
 
     private static final Pattern QUERY_KEY_PATTERN = Pattern.compile("\\$\\{([^}]+)\\}");
-    //private static final Logger LOGGER = LoggerFactory.getLogger(SqlQuery.class);
+    private static final Pattern EVENT_DATE_FORMAT_PATTERN = Pattern.compile("\\[([^\\]]+)\\]$");
+    private static final Logger LOGGER = LoggerFactory.getLogger(SqlQuery.class);
 
     private final SqlDatabase database;
     private final Query<?> query;
@@ -170,7 +169,7 @@
                         SqlDatabase.FieldData fieldData = field.as(SqlDatabase.FieldData.class);
 
                         if (fieldData.isIndexTableSource()) {
-                            sourceTables.put(fieldData.getIndexTable(), field);
+                            sourceTables.add(field);
                         }
                     }
                 }
@@ -908,22 +907,34 @@
      */
     public String groupStatement(String[] groupFields) {
         Map<String, Join> groupJoins = new LinkedHashMap<String, Join>();
+        List<String> eventDateFormatStrings = new ArrayList<String>();
         if (groupFields != null) {
             for (String groupField : groupFields) {
-                Query.MappedKey mappedKey = query.mapEmbeddedKey(database.getEnvironment(), groupField);
-                mappedKeys.put(groupField, mappedKey);
-                Iterator<ObjectIndex> indexesIterator = mappedKey.getIndexes().iterator();
-                if (indexesIterator.hasNext()) {
-                    ObjectIndex selectedIndex = indexesIterator.next();
-                    while (indexesIterator.hasNext()) {
-                        ObjectIndex index = indexesIterator.next();
-                        if (selectedIndex.getFields().size() < index.getFields().size()) {
-                            selectedIndex = index;
+                if (query.getCountActionSymbol() != null && groupField.toLowerCase().startsWith("eventdate[")) {
+                    Matcher eventDateFormatMatcher = EVENT_DATE_FORMAT_PATTERN.matcher(groupField);
+                    if (eventDateFormatMatcher.find()) {
+                        String dateFormat = eventDateFormatMatcher.group(1);
+                        LOGGER.info("===== dateFormat: " + dateFormat);
+                        //eventDateFormatStrings.add(dateFormat);
+                        groupJoins.put(dateFormat, null);
+                        //orderBySelectColumns.add("'"+dateFormat+"'");
+                    }
+                } else {
+                    Query.MappedKey mappedKey = query.mapEmbeddedKey(database.getEnvironment(), groupField);
+                    mappedKeys.put(groupField, mappedKey);
+                    Iterator<ObjectIndex> indexesIterator = mappedKey.getIndexes().iterator();
+                    if (indexesIterator.hasNext()) {
+                        ObjectIndex selectedIndex = indexesIterator.next();
+                        while (indexesIterator.hasNext()) {
+                            ObjectIndex index = indexesIterator.next();
+                            if (selectedIndex.getFields().size() < index.getFields().size()) {
+                                selectedIndex = index;
+                            }
                         }
-                    }
-                    selectedIndexes.put(groupField, selectedIndex);
-                }
-                groupJoins.put(groupField, getJoin(groupField));
+                        selectedIndexes.put(groupField, selectedIndex);
+                    }
+                    groupJoins.put(groupField, getJoin(groupField));
+                }
             }
         }
 
@@ -939,8 +950,21 @@
             statementBuilder.append(") ");
             for (Map.Entry<String, Join> entry : groupJoins.entrySet()) {
                 statementBuilder.append(", ");
-                statementBuilder.append(entry.getValue().getValueField(entry.getKey(), null));
-            }
+                if (entry.getValue() == null) {
+                    statementBuilder.append("'"+entry.getKey()+"'");
+                } else {
+                    statementBuilder.append(entry.getValue().getValueField(entry.getKey(), null));
+                }
+            }
+            /*
+            for (String eventDateFormatString : eventDateFormatStrings) {
+                statementBuilder.append(", ");
+                vendor.appendValue(statementBuilder, eventDateFormatString);
+                statementBuilder.append(" ");
+                vendor.appendIdentifier(statementBuilder, "d");
+            }
+            */
+
             statementBuilder.append(" FROM ");
             vendor.appendIdentifier(statementBuilder, "CountRecord");
             statementBuilder.append(" ");
@@ -1018,7 +1042,11 @@
 
         StringBuilder groupBy = new StringBuilder();
         for (Map.Entry<String, Join> entry : groupJoins.entrySet()) {
-            groupBy.append(entry.getValue().getValueField(entry.getKey(), null));
+            if (entry.getValue() == null) {
+                groupBy.append("'"+entry.getKey()+"'");
+            } else {
+                groupBy.append(entry.getValue().getValueField(entry.getKey(), null));
+            }
             groupBy.append(", ");
         }
 
@@ -1041,7 +1069,11 @@
                 if (i++ == 1) {
                     statementBuilder.append(", ");
                 }
-                statementBuilder.append(entry.getValue().getValueField(entry.getKey(), null));
+                if (entry.getValue() == null) {
+                    statementBuilder.append(entry.getKey());
+                } else {
+                    statementBuilder.append(entry.getValue().getValueField(entry.getKey(), null));
+                }
             }
 
             for (String field : orderBySelectColumns) {
@@ -1054,6 +1086,7 @@
 
         statementBuilder.append(havingClause);
 
+        LOGGER.info("======="  + statementBuilder.toString());
         return statementBuilder.toString();
     }
 
