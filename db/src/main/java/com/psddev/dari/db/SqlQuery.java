--- conflicted
+++ resolved
@@ -1071,10 +1071,6 @@
         int columnNum = 0;
         for (Map.Entry<String, Join> entry : groupJoins.entrySet()) {
             statementBuilder.append(", ");
-<<<<<<< HEAD
-            statementBuilder.append(entry.getValue().getValueField(entry.getKey(), null));
-            statementBuilder.append(' ');
-=======
             if (groupSubSqlQueries.containsKey(entry.getKey())) {
                 for (String subSqlSelectField : groupSubSqlQueries.get(entry.getKey()).orderBySelectColumns) {
                     statementBuilder.append(subSqlSelectField);
@@ -1082,8 +1078,7 @@
             } else {
                 statementBuilder.append(entry.getValue().getValueField(entry.getKey(), null));
             }
-            statementBuilder.append(" ");
->>>>>>> d1d982cb
+            statementBuilder.append(' ');
             String columnAlias = null;
             if (! entry.getValue().queryKey.equals(Query.ID_KEY) && ! entry.getValue().queryKey.equals(Query.DIMENSION_KEY)) { // Special case for id and dimensionId
                 // These column names just need to be unique if we put this statement in a subquery
