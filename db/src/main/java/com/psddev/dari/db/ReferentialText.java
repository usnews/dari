package com.psddev.dari.db;

import java.util.AbstractList;
import java.util.ArrayList;
import java.util.List;
import java.util.Map;
import java.util.UUID;
import java.util.regex.Matcher;
import java.util.regex.Pattern;

import com.google.common.base.Preconditions;
import org.jsoup.Jsoup;
import org.jsoup.nodes.Document;
import org.jsoup.nodes.Element;
import org.jsoup.nodes.Node;
import org.jsoup.nodes.TextNode;
import org.jsoup.parser.Tag;

import com.psddev.dari.util.ObjectUtils;
import com.psddev.dari.util.StringUtils;

/** Contains strings and references to other objects. */
public class ReferentialText extends AbstractList<Object> {

    private static final Pattern ENHANCEMENT_PATTERN = Pattern.compile("(?i)<(\\S+)[^>]*class\\s*=[^>]*enhancement[^>]*>.*?</\\1>");
    private static final Pattern DUPLICATE_PROTOCOL_PATTERN = Pattern.compile("^(?:(?:https?:/?/?)*(https?://))?");

    private static final Tag BR_TAG = Tag.valueOf("br");
    private static final Tag DIV_TAG = Tag.valueOf("div");
    private static final Tag P_TAG = Tag.valueOf("p");

<<<<<<< HEAD
    protected final List<Object> list = new ArrayList<Object>();
=======
    private final List<Object> list = new ArrayList<Object>();
    private boolean resolveInvisible;
>>>>>>> 56ea6cab

    /**
     * Creates an empty instance.
     */
    public ReferentialText() {
    }

    private static void addByBoundary(
            List<Object> list,
            String html,
            String boundary,
            List<Reference> references) {

        int previousBoundaryAt = 0;

        for (int boundaryAt = previousBoundaryAt;
                (boundaryAt = html.indexOf(boundary, previousBoundaryAt)) >= 0;
                previousBoundaryAt = boundaryAt + boundary.length()) {
            list.add(html.substring(previousBoundaryAt, boundaryAt));
            list.add(references.get(list.size() / 2));
        }

        list.add(html.substring(previousBoundaryAt));
    }

    /**
     * Parses the given {@code html} and adds all HTML strings and references
     * found within.
     *
     * @param html If {@code null}, does nothing.
     */
    public void addHtml(String html) {
        if (html == null) {
            return;
        }

        // Look for anything that looks like enhancement markup.
        Matcher enhancementMatcher = ENHANCEMENT_PATTERN.matcher(html);
        int lastEnhancementEnd = 0;

        while (enhancementMatcher.find()) {
            addString(html.substring(lastEnhancementEnd, enhancementMatcher.start()));

            // Parse the markup to verify that it really is an enhancement.
            lastEnhancementEnd = enhancementMatcher.end();
            String enhancement = enhancementMatcher.group(0);
            Document enhancementDocument = Jsoup.parseBodyFragment(enhancement);
            Element enhancementElement = enhancementDocument.getElementsByClass("enhancement").first();

            if (enhancementElement != null) {

                // Don't do anything if enhancement is flagged to be removed.
                if (enhancementElement.hasClass("state-removing")) {
                    continue;
                }

                Reference reference = null;
                String referenceData = enhancementElement.dataset().remove("reference");

                if (!StringUtils.isBlank(referenceData)) {
                    Map<?, ?> referenceMap = (Map<?, ?>) ObjectUtils.fromJson(referenceData);
                    UUID id = ObjectUtils.to(UUID.class, referenceMap.get("_id"));
                    UUID typeId = ObjectUtils.to(UUID.class, referenceMap.get("_type"));
                    ObjectType type = Database.Static.getDefault().getEnvironment().getTypeById(typeId);

                    if (type != null) {
                        Object referenceObject = type.createObject(id);

                        if (referenceObject instanceof Reference) {
                            reference = (Reference) referenceObject;
                        }
                    }

                    if (reference == null) {
                        reference = new Reference();
                    }

                    reference.getState().setResolveInvisible(isResolveInvisible());

                    for (Map.Entry<?, ?> entry : referenceMap.entrySet()) {
                        reference.getState().put(entry.getKey().toString(), entry.getValue());
                    }
                }

                if (reference != null) {
                    list.add(reference);
                    continue;
                }
            }

            // Looks like an enhancement but it really isn't.
            addString(enhancement);
        }

        // Trailing markup.
        addString(html.substring(lastEnhancementEnd));
    }

    private void addString(String string) {
        if (string != null && string.length() > 0) {
            list.add(string);
        }
    }

    /**
     * Creates an instance from the given {@code html}.
     *
     * @param html If {@code null}, creates an empty instance.
     */
    public ReferentialText(String html, boolean finalDraft) {
        addHtml(html);
    }

    public boolean isResolveInvisible() {
        return resolveInvisible;
    }

    public void setResolveInvisible(boolean resolveInvisible) {
        this.resolveInvisible = resolveInvisible;
    }

    /**
     * Returns a mixed list of well-formed HTML strings and object references
     * that have been converted to publishable forms.
     *
     * @return Never {@code null}.
     */
    public List<Object> toPublishables() {
        return toPublishables(false, null);
    }

    /**
     * Returns a mixed list of well-formed HTML strings and object references
     * that have been converted to publishable forms.
     *
     * @param cleaner May be {@code null}.
     * @return Never {@code null}.
     */
    public List<Object> toPublishables(Cleaner cleaner) {
        return toPublishables(false, cleaner);
    }

    /**
     * Returns a mixed list of well-formed HTML strings and object references
     * that have been converted to publishable forms.
     *
     * @param inline If {@code true}, doesn't try to add {@code <p>} elements.
     * @param cleaner May be {@code null}.
     * @return Never {@code null}.
     */
    public List<Object> toPublishables(boolean inline, Cleaner cleaner) {

        // Concatenate the items so that it can be fed into an HTML parser.
        StringBuilder html = new StringBuilder();
        String enhancementClass = UUID.randomUUID().toString();
        String boundary = "<span class=\"" + enhancementClass + "\"></span>";
        List<Reference> references = new ArrayList<Reference>();

        for (Object item : this) {
            if (item != null) {
                if (item instanceof Reference) {
                    html.append(boundary);
                    references.add((Reference) item);

                } else {
                    html.append(item.toString());
                }
            }
        }

        Document document = Jsoup.parseBodyFragment(html.toString());
        Element body = document.body();

        document.outputSettings().prettyPrint(false);

        if (cleaner != null) {
            cleaner.before(body);
        }

        // Find mistakes in <a> hrefs.
        for (Element a : body.getElementsByTag("a")) {
            String href = a.attr("href");

            if (!ObjectUtils.isBlank(href)) {
                a.attr("href", DUPLICATE_PROTOCOL_PATTERN.matcher(href).replaceAll("$1"));
            }
        }

        // Remove editorial markups.
        body.getElementsByTag("del").remove();
        body.getElementsByTag("ins").unwrap();
        body.getElementsByClass("rte").remove();
        body.select("code[data-annotations]").remove();

        if (!inline) {
            body.select(".cms-textAlign-left, .cms-textAlign-center, .cms-textAlign-right, ol, ul").forEach(element -> {
                Element next = element.nextElementSibling();

                if (next != null && BR_TAG.equals(next.tag())) {
                    next.remove();
                }
            });

            body.select(".cms-textAlign-left, .cms-textAlign-center, .cms-textAlign-right")
                    .forEach(div -> div.tagName(P_TAG.getName()));

            // Convert 'text<br><br>' to '<p>text</p>'.
            for (Element br : body.getElementsByTag("br")) {
                Element previousBr = null;

                // Find the closest previous <br> without any intervening content.
                for (Node previousNode = br;
                        (previousNode = previousNode.previousSibling()) != null;
                        ) {
                    if (previousNode instanceof Element) {
                        Element previousElement = (Element) previousNode;

                        if (BR_TAG.equals(previousElement.tag())) {
                            previousBr = previousElement;
                        }

                        break;

                    } else if (previousNode instanceof TextNode
                            && !((TextNode) previousNode).isBlank()) {
                        break;
                    }
                }

                if (previousBr == null) {
                    continue;
                }

                List<Node> paragraphChildren = new ArrayList<Node>();

                for (Node previous = previousBr;
                        (previous = previous.previousSibling()) != null;
                        ) {
                    if (previous instanceof Element
                            && ((Element) previous).isBlock()) {
                        break;

                    } else {
                        paragraphChildren.add(previous);
                    }
                }

                Element paragraph = new Element(P_TAG, "");

                for (Node child : paragraphChildren) {
                    child.remove();
                    paragraph.prependChild(child.clone());
                }

                br.before(paragraph);
                br.remove();
                previousBr.remove();
            }

            // Convert inline text first in body and after block elements into
            // paragraphs.
            if (body.childNodeSize() > 0) {
                Node next = body.childNode(0);

                do {
                    if (!(next instanceof TextNode
                            && ((TextNode) next).isBlank())) {
                        break;
                    }
                } while ((next = next.nextSibling()) != null);

                Element lastParagraph = inlineTextToParagraph(next);

                if (lastParagraph != null) {
                    body.prependChild(lastParagraph);
                }
            }

            for (Element paragraph : body.getAllElements()) {
                if (!paragraph.isBlock()) {
                    continue;
                }

                Node next = paragraph;

                while ((next = next.nextSibling()) != null) {
                    if (!(next instanceof TextNode
                            && ((TextNode) next).isBlank())) {
                        break;
                    }
                }

                Element lastParagraph = inlineTextToParagraph(next);

                if (lastParagraph != null) {
                    paragraph.after(lastParagraph);
                }
            }

            // Convert '<div>text<div><div><br></div>' to '<p>text</p>'
            List<Element> divs = new ArrayList<Element>();

            DIV: for (Element div : body.getElementsByTag("div")) {
                Element brDiv = nextTag(DIV_TAG, div);

                if (brDiv == null) {
                    continue;
                }

                // '<div><br></div>'?
                boolean sawBr = false;

                for (Node child : brDiv.childNodes()) {
                    if (child instanceof TextNode) {
                        if (!((TextNode) child).isBlank()) {
                            continue DIV;
                        }

                    } else if (child instanceof Element
                            && BR_TAG.equals(((Element) child).tag())) {
                        if (sawBr) {
                            continue DIV;

                        } else {
                            sawBr = true;
                        }

                    } else {
                        continue DIV;
                    }
                }

                divs.add(div);
                div.tagName("p");
                brDiv.remove();
            }

            for (Element div : divs) {
                div = nextTag(DIV_TAG, div);

                if (div != null) {
                    div.tagName("p");
                }
            }

            // Unwrap nested '<p>'s.
            for (Element paragraph : body.getElementsByTag(P_TAG.getName())) {
                if (paragraph.getElementsByTag(P_TAG.getName()).size() > 1) {
                    paragraph.unwrap();
                }
            }

            // <p>before [enh] after</p> -> <p>before</p> [enh] <p>after</p>
            for (Element enhancement : body.getElementsByClass(enhancementClass)) {
                Element paragraph = enhancement.parent();

                if (P_TAG.equals(paragraph.tag())) {
                    Element before = new Element(P_TAG, "");
                    List<Node> beforeChildren = new ArrayList<Node>();

                    for (Node previous = enhancement.previousSibling();
                            previous != null;
                            previous = previous.previousSibling()) {
                        beforeChildren.add(previous);
                    }

                    for (int i = beforeChildren.size() - 1; i >= 0; -- i) {
                        before.appendChild(beforeChildren.get(i));
                    }

                    if (!before.childNodes().isEmpty()) {
                        before.attributes().addAll(paragraph.attributes());
                        paragraph.before(before);
                    }

                    paragraph.before(enhancement);
                }
            }
        }

        if (cleaner != null) {
            cleaner.after(body);
        }

        // Remove empty paragraphs and stringify.
        StringBuilder cleaned = new StringBuilder();

        for (Node child : body.childNodes()) {
            if (child instanceof Element) {
                Element childElement = (Element) child;

                if (P_TAG.equals(childElement.tag())
                        && !childElement.hasText()
                        && childElement.children().isEmpty()) {
                    continue;
                }
            }

            cleaned.append(child.toString());
        }

        List<Object> publishables = new ArrayList<Object>();

        addByBoundary(publishables, cleaned.toString(), boundary, references);
        return publishables;
    }

    // Find the closest next tag without any intervening content.
    private Element nextTag(Tag tag, Element current) {
        Element nextTag = null;

        for (Node nextNode = current;
                (nextNode = nextNode.nextSibling()) != null;
                ) {
            if (nextNode instanceof Element) {
                Element nextElement = (Element) nextNode;

                if (tag.equals(nextElement.tag())) {
                    nextTag = nextElement;
                }

                break;

            } else if (nextNode instanceof TextNode
                    && !((TextNode) nextNode).isBlank()) {
                break;
            }
        }

        return nextTag;
    }

    private Element inlineTextToParagraph(Node next) {
        if (next == null) {
            return null;
        }

        List<Node> paragraphChildren = new ArrayList<Node>();

        do {
            if (next instanceof Element
                    && ((Element) next).isBlock()) {
                break;

            } else {
                paragraphChildren.add(next);
            }
        } while ((next = next.nextSibling()) != null);

        if (paragraphChildren.isEmpty()) {
            return null;
        }

        Element lastParagraph = new Element(P_TAG, "");

        for (Node child : paragraphChildren) {
            child.remove();
            lastParagraph.appendChild(child.clone());
        }

        return lastParagraph;
    }

    // --- AbstractList support ---

    protected final Object checkItem(Object item) {
        Preconditions.checkNotNull(item);

        if (item instanceof Reference) {
            return item;

        } else if (item instanceof Map) {
            Reference ref = null;
            UUID id = ObjectUtils.to(UUID.class, ((Map<?, ?>) item).get("_id"));
            UUID typeId = ObjectUtils.to(UUID.class, ((Map<?, ?>) item).get("_type"));
            ObjectType type = Database.Static.getDefault().getEnvironment().getTypeById(typeId);

            if (type != null) {
                Object object = type.createObject(id);

                if (object instanceof Reference) {
                    ref = (Reference) object;
                }
            }

            if (ref == null) {
                ref = new Reference();
            }

            ref.getState().setResolveInvisible(isResolveInvisible());

            for (Map.Entry<?, ?> entry : ((Map<?, ?>) item).entrySet()) {
                Object key = entry.getKey();

                ref.getState().put(key != null ? key.toString() : null, entry.getValue());
            }

            return ref;

        } else {
            return item.toString();
        }
    }

    @Override
    public void add(int index, Object item) {
        list.add(index, checkItem(item));
    }

    @Override
    public Object get(int index) {
        return list.get(index);
    }

    @Override
    public Object remove(int index) {
        return list.remove(index);
    }

    @Override
    public Object set(int index, Object item) {
        return list.set(index, checkItem(item));
    }

    @Override
    public int size() {
        return list.size();
    }

    public static interface Cleaner {

        public void before(Element body);

        public void after(Element body);
    }

    /**
     * A lazy-loaded implementation of ReferentialText that checks items when they are accessed instead of when they
     * are inserted. This defers reference resolution.
     */
    public static class Lazy extends ReferentialText {

        @Override
        public void add(int index, Object item) {
            list.add(index, item);
        }

        @Override
        public Object get(int index) {
            Object item = checkItem(list.get(index));
            list.set(index, item);
            return item;
        }

        @Override
        public Object remove(int index) {
            return checkItem(list.remove(index));
        }

        @Override
        public Object set(int index, Object item) {
            return list.set(index, item);
        }

    }
}<|MERGE_RESOLUTION|>--- conflicted
+++ resolved
@@ -29,12 +29,8 @@
     private static final Tag DIV_TAG = Tag.valueOf("div");
     private static final Tag P_TAG = Tag.valueOf("p");
 
-<<<<<<< HEAD
     protected final List<Object> list = new ArrayList<Object>();
-=======
-    private final List<Object> list = new ArrayList<Object>();
     private boolean resolveInvisible;
->>>>>>> 56ea6cab
 
     /**
      * Creates an empty instance.
