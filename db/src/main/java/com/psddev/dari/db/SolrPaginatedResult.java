--- conflicted
+++ resolved
@@ -25,40 +25,18 @@
  */
 public class SolrPaginatedResult<E> extends PaginatedResult<E> implements HtmlObject {
 
-<<<<<<< HEAD
-    final Class<?> _klass;
-    final List<FacetField> _facetedFields;
-    final List<RangeFacet> _rangeFacets;
-=======
     final Class<?> klass;
     final List<FacetField> facetedFields;
->>>>>>> a8fa224d
+    final List<RangeFacet> _rangeFacets;
 
     public SolrPaginatedResult(
             long offset, int limit, long count, List<E> items, List<FacetField> facetedFields,
             Class<?> klass) {
         super(offset, limit, count, items);
 
-<<<<<<< HEAD
-        _klass = klass;
-        _facetedFields = facetedFields;
-        _rangeFacets = null;
-=======
         this.klass = klass;
         this.facetedFields = facetedFields;
->>>>>>> a8fa224d
-    }
-
-    public SolrPaginatedResult(
-            long offset, int limit, long count, List<E> items, List<FacetField> facetedFields,
-            Class<?> klass, SolrQuery solrQuery) {
-        super(offset, limit, count, items);
-
-<<<<<<< HEAD
-        _klass = klass;
-        _facetedFields = facetedFields;
         _rangeFacets = null;
-        this.solrQuery = solrQuery;
     }
 
     public SolrPaginatedResult(
@@ -66,13 +44,9 @@
             Class<?> klass, SolrQuery solrQuery) {
         super(offset, limit, count, items);
 
-        _klass = klass;
-        _facetedFields = facetedFields;
-        _rangeFacets = rangeFacets;
-=======
         this.klass = klass;
         this.facetedFields = facetedFields;
->>>>>>> a8fa224d
+        _rangeFacets = null;
         this.solrQuery = solrQuery;
     }
 
