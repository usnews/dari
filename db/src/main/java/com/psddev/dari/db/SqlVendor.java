--- conflicted
+++ resolved
@@ -748,15 +748,10 @@
 
     public static class MySQL extends SqlVendor {
 
-<<<<<<< HEAD
-        private Boolean hasSTMethod;
-        private Boolean hasUdfGetFields;
-        private Boolean hasUdfIncrementMetric;
-=======
         private volatile Boolean statementReplication;
+        private volatile Boolean hasSTMethod;
         private volatile Boolean hasUdfGetFields;
         private volatile Boolean hasUdfIncrementMetric;
->>>>>>> 8f94d848
 
         private static final Logger LOGGER = LoggerFactory.getLogger(MySQL.class);
 
