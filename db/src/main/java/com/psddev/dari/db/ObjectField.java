package com.psddev.dari.db;

import java.lang.annotation.Annotation;
import java.lang.annotation.Documented;
import java.lang.annotation.ElementType;
import java.lang.annotation.Retention;
import java.lang.annotation.RetentionPolicy;
import java.lang.annotation.Target;
import java.lang.reflect.Field;
import java.lang.reflect.GenericDeclaration;
import java.lang.reflect.ParameterizedType;
import java.lang.reflect.Type;
import java.lang.reflect.TypeVariable;
import java.net.URI;
import java.net.URL;
import java.util.ArrayList;
import java.util.Collection;
import java.util.Date;
import java.util.HashMap;
import java.util.HashSet;
import java.util.LinkedHashMap;
import java.util.LinkedHashSet;
import java.util.List;
import java.util.Map;
import java.util.Set;
import java.util.UUID;

import com.psddev.dari.util.ObjectUtils;
import com.psddev.dari.util.PullThroughCache;
import com.psddev.dari.util.StorageItem;
import com.psddev.dari.util.StringUtils;
import com.psddev.dari.util.TypeDefinition;
import com.psddev.dari.util.TypeReference;

/** Description of how field values can be stored in a state. */
@ObjectField.Embedded
public class ObjectField extends Record {

    public static final String ANY_TYPE = "any";
    public static final String BOOLEAN_TYPE = "boolean";
    public static final String DATE_TYPE = "date";
    public static final String FILE_TYPE = "file";
    public static final String LIST_TYPE = "list";
    public static final String LOCATION_TYPE = "location";
    public static final String REGION_TYPE = "region";
    public static final String MAP_TYPE = "map";
    public static final String METRIC_TYPE = "metric";
    public static final String NUMBER_TYPE = "number";
    public static final String RECORD_TYPE = "record";
    public static final String REFERENTIAL_TEXT_TYPE = "referentialText";
    public static final String SET_TYPE = "set";
    public static final String TEXT_TYPE = "text";
    public static final String URI_TYPE = "uri";
    public static final String URL_TYPE = "url";
    public static final String UUID_TYPE = "uuid";

    private static final TypeReference<Set<String>> SET_STRING_TYPE_REF = new TypeReference<Set<String>>() { };

    private static final Map<Class<?>, String> COLLECTION_CLASS_TO_TYPE = new HashMap<Class<?>, String>();
    private static final Map<Class<?>, String> CLASS_TO_TYPE = new HashMap<Class<?>, String>();
    private static final Map<String, Set<Class<?>>> TYPE_TO_CLASS = new HashMap<String, Set<Class<?>>>();
    static {

        COLLECTION_CLASS_TO_TYPE.put(List.class, LIST_TYPE);
        COLLECTION_CLASS_TO_TYPE.put(Map.class, MAP_TYPE);
        COLLECTION_CLASS_TO_TYPE.put(Set.class, SET_TYPE);

        CLASS_TO_TYPE.putAll(COLLECTION_CLASS_TO_TYPE);

        CLASS_TO_TYPE.put(Boolean.class, BOOLEAN_TYPE);
        CLASS_TO_TYPE.put(boolean.class, BOOLEAN_TYPE);

        CLASS_TO_TYPE.put(Number.class, NUMBER_TYPE);
        CLASS_TO_TYPE.put(Byte.class, NUMBER_TYPE);
        CLASS_TO_TYPE.put(byte.class, NUMBER_TYPE);
        CLASS_TO_TYPE.put(Double.class, NUMBER_TYPE);
        CLASS_TO_TYPE.put(double.class, NUMBER_TYPE);
        CLASS_TO_TYPE.put(Float.class, NUMBER_TYPE);
        CLASS_TO_TYPE.put(float.class, NUMBER_TYPE);
        CLASS_TO_TYPE.put(Integer.class, NUMBER_TYPE);
        CLASS_TO_TYPE.put(int.class, NUMBER_TYPE);
        CLASS_TO_TYPE.put(Long.class, NUMBER_TYPE);
        CLASS_TO_TYPE.put(long.class, NUMBER_TYPE);
        CLASS_TO_TYPE.put(Short.class, NUMBER_TYPE);
        CLASS_TO_TYPE.put(short.class, NUMBER_TYPE);

        CLASS_TO_TYPE.put(Date.class, DATE_TYPE);
        CLASS_TO_TYPE.put(StorageItem.class, FILE_TYPE);
        CLASS_TO_TYPE.put(Location.class, LOCATION_TYPE);
<<<<<<< HEAD
        CLASS_TO_TYPE.put(Region.class, REGION_TYPE);
=======
        CLASS_TO_TYPE.put(Metric.class, METRIC_TYPE);
>>>>>>> 8f94d848
        CLASS_TO_TYPE.put(Recordable.class, RECORD_TYPE);
        CLASS_TO_TYPE.put(ReferentialText.class, REFERENTIAL_TEXT_TYPE);
        CLASS_TO_TYPE.put(String.class, TEXT_TYPE);
        CLASS_TO_TYPE.put(URI.class, URI_TYPE);
        CLASS_TO_TYPE.put(URL.class, URL_TYPE);
        CLASS_TO_TYPE.put(UUID.class, UUID_TYPE);

        for (Map.Entry<Class<?>, String> e : CLASS_TO_TYPE.entrySet()) {
            Class<?> type = e.getKey();
            String name = e.getValue();
            Set<Class<?>> types = TYPE_TO_CLASS.get(name);
            if (types == null) {
                types = new HashSet<Class<?>>();
                TYPE_TO_CLASS.put(name, types);
            }
            types.add(type);
        }
    }

    private static final String COLLECTION_MAXIMUM_KEY = "collectionMaximum";
    private static final String COLLECTION_MINIMUM_KEY = "collectionMinimum";
    private static final String DEPRECATED_KEY = "deprecated";
    private static final String DISPLAY_NAME_KEY = "label";
    private static final String INTERNAL_NAME_KEY = "name";
    private static final String INTERNAL_TYPE_KEY = "type";
    private static final String IS_DENORMALIZED_KEY = "isDenormalized";
    private static final String DENORMALIZED_FIELDS_KEY = "denormalizedFields";
    private static final String IS_EMBEDDED_KEY = "isEmbedded";
    private static final String IS_REQUIRED_KEY = "isRequired";
    private static final String JUNCTION_FIELD_KEY = "junctionField";
    private static final String JUNCTION_POSITION_FIELD_KEY = "junctionPositionField";
    private static final String MINIMUM_KEY = "minimum";
    private static final String STEP_KEY = "step";
    private static final String MAXIMUM_KEY = "maximum";
    private static final String PATTERN_KEY = "pattern";
    private static final String DEFAULT_VALUE_KEY = "defaultValue";
    private static final String PREDICATE_KEY = "predicate";
    private static final String VALUES_KEY = "values";
    private static final String VALUE_TYPES_KEY = "valueTypes";
    private static final String JAVA_FIELD_NAME_KEY = "java.field";
    private static final String JAVA_DECLARING_CLASS_NAME_KEY = "java.declaringClass";
    private static final String JAVA_ENUM_CLASS_NAME_KEY = "java.enumClass";

    private final transient ObjectStruct parent;

    private Number collectionMinimum;
    private Number collectionMaximum;
    private boolean deprecated;

    @InternalName("label")
    private String displayName;

    @InternalName("name")
    private String internalName;

    @InternalName("type")
    private String internalType;

    private boolean isDenormalized;
    private Set<String> denormalizedFields;
    private boolean isEmbedded;
    private boolean isRequired;
    private String junctionField;
    private String junctionPositionField;
    private Number minimum;
    private Number step;
    private Number maximum;
    private String pattern;
    private Object defaultValue;
    private String predicate;
    private Set<Value> values;

    @InternalName("valueTypes")
    private Set<ObjectType> types;

    @InternalName("java.field")
    private String javaFieldName;

    @InternalName("java.declaringClass")
    private String javaDeclaringClassName;

    @InternalName("java.enumClass")
    private String javaEnumClassName;

    private transient Map<String, Object> options;

    public ObjectField(ObjectField field) {
        parent = field.parent;
        collectionMaximum = field.collectionMaximum;
        collectionMinimum = field.collectionMinimum;
        deprecated = field.deprecated;
        displayName = field.displayName;
        internalName = field.internalName;
        internalType = field.internalType;
        isDenormalized = field.isDenormalized;
        isEmbedded = field.isEmbedded;
        isRequired = field.isRequired;
        junctionField = field.junctionField;
        junctionPositionField = field.junctionPositionField;
        minimum = field.minimum;
        step = field.step;
        maximum = field.maximum;
        pattern = field.pattern;
        defaultValue = field.defaultValue;
        predicate = field.predicate;
        types = field.types != null ? new LinkedHashSet<ObjectType>(field.types) : null;
        values = field.values != null ? new LinkedHashSet<Value>(field.values) : null;
        javaFieldName = field.javaFieldName;
        javaDeclaringClassName = field.javaDeclaringClassName;
        javaEnumClassName = field.javaEnumClassName;
        options = field.options != null ? new LinkedHashMap<String, Object>(field.options) : null;
    }

    /**
     * Creates an instance that's contained in the given {@code parent}
     * using the given field {@code definition} map.
     */
    public ObjectField(ObjectStruct parent, Map<String, Object> definition) {
        if (parent == null) {
            throw new IllegalArgumentException("Parent is required!");
        }

        this.parent = parent;
        if (definition == null) {
            return;
        }

        DatabaseEnvironment environment = parent.getEnvironment();
        definition = new LinkedHashMap<String, Object>(definition);
        definition.putAll(getState().getRawValues());
        getState().getRawValues().putAll(definition);

        collectionMaximum = (Number) definition.remove(COLLECTION_MAXIMUM_KEY);
        collectionMinimum = (Number) definition.remove(COLLECTION_MINIMUM_KEY);
        deprecated = Boolean.TRUE.equals(definition.remove(DEPRECATED_KEY));
        displayName = (String) definition.remove(DISPLAY_NAME_KEY);
        internalName = (String) definition.remove(INTERNAL_NAME_KEY);
        internalType = (String) definition.remove(INTERNAL_TYPE_KEY);
        isDenormalized = Boolean.TRUE.equals(definition.remove(IS_DENORMALIZED_KEY));
        denormalizedFields = ObjectUtils.to(SET_STRING_TYPE_REF, definition.remove(DENORMALIZED_FIELDS_KEY));
        isEmbedded = Boolean.TRUE.equals(definition.remove(IS_EMBEDDED_KEY));
        isRequired = Boolean.TRUE.equals(definition.remove(IS_REQUIRED_KEY));
        junctionField = (String) definition.remove(JUNCTION_FIELD_KEY);
        junctionPositionField = (String) definition.remove(JUNCTION_POSITION_FIELD_KEY);
        minimum = (Number) definition.remove(MINIMUM_KEY);
        step = (Number) definition.remove(STEP_KEY);
        maximum = (Number) definition.remove(MAXIMUM_KEY);
        pattern = (String) definition.remove(PATTERN_KEY);
        defaultValue = definition.remove(DEFAULT_VALUE_KEY);
        predicate = (String) definition.remove(PREDICATE_KEY);

        @SuppressWarnings("unchecked")
        Collection<String> typeIds = (Collection<String>) definition.remove(VALUE_TYPES_KEY);
        if (typeIds == null) {
            types = null;
        } else {
            types = new LinkedHashSet<ObjectType>();
            for (String idString : typeIds) {
                ObjectType type = environment.getTypeById(ObjectUtils.to(UUID.class, idString));
                if (type != null) {
                    types.add(type);
                }
            }
        }

        @SuppressWarnings("unchecked")
        List<Map<String, String>> valueMaps = (List<Map<String, String>>) definition.remove(VALUES_KEY);
        if (valueMaps == null) {
            values = null;
        } else {
            values = new LinkedHashSet<Value>();
            for (Map<String, String> valueDefinition : valueMaps) {
                values.add(new Value(valueDefinition));
            }
        }

        javaFieldName = (String) definition.remove(JAVA_FIELD_NAME_KEY);
        javaDeclaringClassName = (String) definition.remove(JAVA_DECLARING_CLASS_NAME_KEY);
        javaEnumClassName = (String) definition.remove(JAVA_ENUM_CLASS_NAME_KEY);
        options = definition;
    }

    /** Converts this field to a definition map. */
    public Map<String, Object> toDefinition() {
        Map<String, Object> definition  = new LinkedHashMap<String, Object>();

        List<String> typeIds = new ArrayList<String>();
        for (ObjectType type : getTypes()) {
            if (type != null) {
                typeIds.add(type.getId().toString());
            }
        }

        List<Map<String, String>> valueDefinitions = new ArrayList<Map<String, String>>();
        Set<Value> values = getValues();
        if (values != null) {
            for (Value value : values) {
                valueDefinitions.add(value.toDefinition());
            }
        }

        definition.putAll(getOptions());
        definition.putAll(getState());
        definition.put(COLLECTION_MAXIMUM_KEY, collectionMaximum);
        definition.put(COLLECTION_MINIMUM_KEY, collectionMinimum);
        definition.put(DEPRECATED_KEY, deprecated);
        definition.put(DISPLAY_NAME_KEY, displayName);
        definition.put(INTERNAL_NAME_KEY, internalName);
        definition.put(INTERNAL_TYPE_KEY, internalType);
        definition.put(IS_DENORMALIZED_KEY, isDenormalized);
        definition.put(DENORMALIZED_FIELDS_KEY, denormalizedFields);
        definition.put(IS_EMBEDDED_KEY, isEmbedded);
        definition.put(IS_REQUIRED_KEY, isRequired);
        definition.put(JUNCTION_FIELD_KEY, junctionField);
        definition.put(JUNCTION_POSITION_FIELD_KEY, junctionPositionField);
        definition.put(MINIMUM_KEY, minimum);
        definition.put(STEP_KEY, step);
        definition.put(MAXIMUM_KEY, maximum);
        definition.put(PATTERN_KEY, pattern);
        definition.put(DEFAULT_VALUE_KEY, defaultValue);
        definition.put(PREDICATE_KEY, predicate);
        definition.put(VALUES_KEY, valueDefinitions.isEmpty() ? null : valueDefinitions);
        definition.put(VALUE_TYPES_KEY, typeIds.isEmpty() ? null : typeIds);
        definition.put(JAVA_FIELD_NAME_KEY, javaFieldName);
        definition.put(JAVA_DECLARING_CLASS_NAME_KEY, javaDeclaringClassName);
        definition.put(JAVA_ENUM_CLASS_NAME_KEY, javaEnumClassName);

        return definition;
    }

    public ObjectStruct getParent() {
        return parent;
    }

    public ObjectType getParentType() {
        ObjectStruct parent = getParent();
        return parent instanceof ObjectType ? (ObjectType) parent : null;
    }

    /** Returns the maximum number of items in the field value. */
    public Number getCollectionMaximum() {
        return collectionMaximum;
    }

    /** Sets the maximum number of items in the field value. */
    public void setCollectionMaximum(Number maximum) {
        this.collectionMaximum = maximum;
    }

    /** Returns the minimum number of items in the field value. */
    public Number getCollectionMinimum() {
        return collectionMinimum;
    }

    /** Sets the minimum number of items in the field value. */
    public void setCollectionMinimum(Number minimum) {
        this.collectionMinimum = minimum;
    }

    /** Returns {@code true} if this field is deprecated. */
    public boolean isDeprecated() {
        return deprecated;
    }

    /** Sets whether this field is deprecated. */
    public void setDeprecated(boolean deprecated) {
        this.deprecated = deprecated;
    }

    /** Returns the display name. */
    public String getDisplayName() {
        if (!ObjectUtils.isBlank(displayName)) {
            return displayName;
        }

        String name = getJavaFieldName();

        if (ObjectUtils.isBlank(name)) {
            name = getInternalName();
        }

        int dotAt = name.lastIndexOf('.');

        if (dotAt > -1) {
            name = name.substring(dotAt + 1);
        }

        int dollarAt = name.lastIndexOf('$');

        if (dollarAt > -1) {
            name = name.substring(dollarAt + 1);
        }

        name = StringUtils.toLabel(name);

        if (!name.endsWith("?") &&
                BOOLEAN_TYPE.equals(getInternalItemType())) {
            name += "?";
        }

        return name;
    }

    /** Sets the display name. */
    public void setDisplayName(String displayName) {
        this.displayName = displayName;
    }

    /** Returns the internal name. */
    public String getInternalName() {
        return internalName;
    }

    /** Sets the internal name. */
    public void setInternalName(String internalName) {
        this.internalName = internalName;
    }

    /** Returns the internal type. */
    public String getInternalType() {
        return internalType;
    }

    /** Sets the internal type. */
    public void setInternalType(String internalType) {
        this.internalType = internalType;
    }

    /** Returns {@code true} if the field value should be denormalized. */
    public boolean isDenormalized() {
        return isDenormalized;
    }

    /** Sets whether the field value should be denormalized. */
    public void setDenormalized(boolean isDenormalized) {
        this.isDenormalized = isDenormalized;
    }

    /**
     * Returns the set of all field names that should be denormalized
     * within this field value.
     */
    public Set<String> getDenormalizedFields() {
        if (denormalizedFields == null) {
            denormalizedFields = new HashSet<String>();
        }
        return denormalizedFields;
    }

    /**
     * Returns the effective set of all field names that should be
     * denormalized within this field value.
     */
    public Set<ObjectField> getEffectiveDenormalizedFields(ObjectType valueType) {
        Set<ObjectField> denormalizedFields = null;

        if (valueType != null) {
            Set<String> denormalizedFieldNames =
                    isDenormalized() ? getDenormalizedFields() :
                    valueType.isDenormalized() ? valueType.getDenormalizedFields() :
                    null;

            if (denormalizedFieldNames != null) {
                denormalizedFields = new HashSet<ObjectField>();

                for (String fieldName : denormalizedFieldNames) {
                    ObjectField field = valueType.getField(fieldName);
                    if (field != null) {
                        denormalizedFields.add(field);
                    }
                }

                if (denormalizedFields.isEmpty()) {
                    denormalizedFields.addAll(valueType.getFields());
                }
            }
        }

        return denormalizedFields;
    }

    /**
     * Sets the set of all field names that should be denormalized
     * within this field value.
     */
    public void setDenormalizedFields(Set<String> denormalizedFields) {
        this.denormalizedFields = denormalizedFields;
    }

    /** Returns {@code true} if the field value should be embedded. */
    public boolean isEmbedded() {
        return isEmbedded;
    }

    /** Sets whether the field value should be embedded. */
    public void setEmbedded(boolean isEmbedded) {
        this.isEmbedded = isEmbedded;
    }

    /** Returns {@code true} if the field value is required. */
    public boolean isRequired() {
        return isRequired;
    }

    /** Sets whether the field value is required. */
    public void setRequired(boolean isRequired) {
        this.isRequired = isRequired;
    }

    public String getJunctionField() {
        return junctionField;
    }

    public void setJunctionField(String junctionField) {
        this.junctionField = junctionField;
    }

    public String getJunctionPositionField() {
        return junctionPositionField;
    }

    public void setJunctionPositionField(String junctionPositionField) {
        this.junctionPositionField = junctionPositionField;
    }

    public List<Object> findJunctionItems(State state) {
        Set<ObjectType> types = getTypes();

        if (types.isEmpty()) {
            return new ArrayList<Object>();

        } else {
            Query<Object> query = Query.
                    fromType(types.iterator().next()).
                    where(getJunctionField() + " = ?", state.getId());

            String junctionPositionField = getJunctionPositionField();

            if (!ObjectUtils.isBlank(junctionPositionField)) {
                query.sortAscending(junctionPositionField);
            }

            return query.selectAll();
        }
    }

    public Number getMinimum() {
        return minimum;
    }

    public void setMinimum(Number minimum) {
        this.minimum = minimum;
    }

    public Number getStep() {
        return step;
    }

    public void setStep(Number step) {
        this.step = step;
    }

    public Number getMaximum() {
        return maximum;
    }

    public void setMaximum(Number maximum) {
        this.maximum = maximum;
    }

    public String getPattern() {
        return pattern;
    }

    public void setPattern(String pattern) {
        this.pattern = pattern;
    }

    /** Returns the default field value. */
    public Object getDefaultValue() {
        return defaultValue;
    }

    /** Sets the default field value. */
    public void setDefaultValue(Object defaultValue) {
        this.defaultValue = defaultValue;
    }

    public String getPredicate() {
        return predicate;
    }

    public void setPredicate(String predicate) {
        this.predicate = predicate;
    }

    /** Returns the valid field types. */
    public Set<ObjectType> getTypes() {
        if (types == null) {
            types = new LinkedHashSet<ObjectType>();
        }
        return types;
    }

    /** Sets the valid field types. */
    public void setTypes(Set<ObjectType> types) {
        this.types = types;
    }

    /** Returns the valid field values. */
    public Set<Value> getValues() {
        return values;
    }

    /** Sets the valid field values. */
    public void setValues(Set<Value> values) {
        this.values = values;
    }

    /** Returns the Java field name. */
    public String getJavaFieldName() {
        return javaFieldName;
    }

    /** Returns the Java field. */
    public Field getJavaField(Class<?> objectClass) {
        return javaFieldCache.get(objectClass);
    }

    private final transient Map<Class<?>, Field> javaFieldCache = new PullThroughCache<Class<?>, Field>() {
        @Override
        protected Field produce(Class<?> objectClass) {
            return TypeDefinition.getInstance(objectClass).getField(getJavaFieldName());
        }
    };

    /** Sets the Java field name. */
    public void setJavaFieldName(String fieldName) {
        this.javaFieldName = fieldName;
    }

    /** Returns the Java declaring class name. */
    public String getJavaDeclaringClassName() {
        return javaDeclaringClassName;
    }

    /** Sets the Java declaring class name. */
    public void setJavaDeclaringClassName(String className) {
        this.javaDeclaringClassName = className;
    }

    /** Returns the Java enum class name used to convert the field value. */
    public String getJavaEnumClassName() {
        return javaEnumClassName;
    }

    /** Sets the Java enum class name used to convert the field value. */
    public void setJavaEnumClassName(String className) {
        this.javaEnumClassName = className;
    }

    /** Returns the map of custom option values. */
    public Map<String, Object> getOptions() {
        if (options == null) {
            options = new LinkedHashMap<String, Object>();
        }
        return options;
    }

    /** Sets the map of custom option values. */
    public void setOptions(Map<String, Object> options) {
        this.options = options;
    }

    /**
     * Returns the label, which is either the display name or is generated
     * based on the internal name.
     */
    public String getLabel() {
        String displayName = getDisplayName();
        if (ObjectUtils.isBlank(displayName)) {
            String internalName = getInternalName();
            int dotAt = internalName.lastIndexOf('.');
            if (dotAt > -1) {
                internalName = internalName.substring(dotAt + 1, internalName.length());
            }
            return StringUtils.toLabel(internalName);
        } else {
            return displayName;
        }
    }

    /** Validates the field value in the given record. */
    public void validate(State state) {
        Object value = state.get(getInternalName());
        if (isRequired() && ObjectUtils.isBlank(value)) {
            state.addError(this, "Required!");
        } else {
            validateValue(state, getInternalType(), value);
        }
    }

    /**
     * Recursively check the given {@code value} against the given
     * {@code internalType}.
     */
    private void validateValue(State state, String internalType, Object value) {

        if (internalType == null || value == null) {
            return;
        }

        if (value instanceof Enum) {
            value = ((Enum<?>) value).name();
        }

        // Separate internal type like list/map/text into list and map/text.
        String subType = "";
        int slashAt = internalType.indexOf('/');
        if (slashAt > -1) {
            subType = internalType.substring(slashAt + 1);
            internalType = internalType.substring(0, slashAt);
        }

        boolean isCompatible = false;
        Set<Class<?>> classes = TYPE_TO_CLASS.get(internalType);
        if (classes == null) {
            classes = CLASS_TO_TYPE.keySet();
        }
        for (Class<?> c : classes) {
            if (c.isAssignableFrom(value.getClass())) {
                isCompatible = true;
                break;
            }
        }
        if (!isCompatible) {
            state.addError(this, String.format(
                    "Must be compatible with one of the following types: %s",
                    classes));
        }

        String predicate = getPredicate();
        if (!ObjectUtils.isBlank(predicate) &&
                RECORD_TYPE.equals(internalType) &&
                !PredicateParser.Static.evaluate(value, predicate, state)) {
            state.addError(this, String.format("Must match %s!", predicate));
        }

        if (COLLECTION_CLASS_TO_TYPE.values().contains(internalType)) {
            Collection<?> values = MAP_TYPE.equals(internalType) ? ((Map<?, ?>) value).values() : (Collection<?>) value;
            int valuesSize = values.size();
            Number min = getCollectionMinimum();
            if (min != null && valuesSize < min.intValue()) {
                state.addError(this, String.format("Must contain at least %s items!", min));
            }
            Number max = getCollectionMaximum();
            if (max != null && valuesSize > max.intValue()) {
                state.addError(this, String.format("Cannot exceed %s items!", max));
            }
            for (Object e : values) {
                validateValue(state, subType, e);
            }

        } else if (NUMBER_TYPE.equals(internalType)) {
            double number = ((Number) value).doubleValue();
            Number min = getMinimum();
            if (min != null && number < min.doubleValue()) {
                state.addError(this, String.format("Must be larger than or equal to %s!", min));
            }
            Number max = getMaximum();
            if (max != null && number > max.doubleValue()) {
                state.addError(this, String.format("Must be smaller than or equal to %s!", max));
            }

        } else if (TEXT_TYPE.equals(internalType)) {
            String string = (String) value;
            int stringLength = string.length();
            Number min = getMinimum();
            if (min != null && stringLength < min.intValue()) {
                state.addError(this, String.format("Must be at least %s characters!", min.intValue()));
            }
            Number max = getMaximum();
            if (max != null && stringLength > max.intValue()) {
                state.addError(this, String.format("Cannot exceed %s characters!", max.intValue()));
            }
            String pattern = getPattern();
            if (!(ObjectUtils.isBlank(pattern) || StringUtils.matches(string, pattern))) {
                state.addError(this, String.format("Must match %s pattern!", pattern));
            }
        }
    }

    /**
     * Returns a unique name that can be used to identify this field
     * among all fields.
     */
    public String getUniqueName() {
        ObjectType parentType = getParentType();
        String internalName = getInternalName();
        if (parentType == null) {
            return internalName;
        }

        String prefix = getJavaDeclaringClassName();
        if (ObjectUtils.isBlank(prefix)) {
            prefix = parentType.getObjectClassName();
            if (ObjectUtils.isBlank(prefix)) {
                prefix = parentType.getId().toString();
            }
        }

        return prefix + "/" + internalName;
    }

    /**
     * Returns {@code true} if the internal type is one of the collection
     * types.
     */
    public boolean isInternalCollectionType() {
        return getInternalType().contains("/");
    }

    /**
     * Returns the internal item type. For example, given {@code list/text},
     * this method would return {@code text}.
     */
    public String getInternalItemType() {
        String internalType = getInternalType();
        int slashAt = internalType.lastIndexOf('/');
        return slashAt > -1 ? internalType.substring(slashAt + 1) : internalType;
    }

    /**
     * Sets the internal type based on the given {@code environment},
     * {@code objectClass}, and {@code javaType}. For example, {@link String}
     * class would be equivalent to {@code text}.
     */
    public void setInternalType(DatabaseEnvironment environment, Class<?> objectClass, Type javaType) {
        setInternalType(translateType(environment, objectClass, javaType));
    }

    // Translates Java type to field internal type.
    private String translateType(DatabaseEnvironment environment, Class<?> objectClass, Type javaType) {

        // Simple translation like String to text.
        if (javaType instanceof Class) {
            Class<?> javaTypeClass = (Class<?>) javaType;

            if (javaTypeClass.equals(Object.class)) {
                return ANY_TYPE;

            } else if (javaTypeClass.equals(Metric.class)) {
                return METRIC_TYPE;

            } else if (Recordable.class.isAssignableFrom(javaTypeClass)) {
                ObjectType type = environment.getTypeByClass(javaTypeClass);
                if (type != null) {
                    getTypes().add(type);
                }
                return RECORD_TYPE;

            } else if (Enum.class.isAssignableFrom(javaTypeClass)) {
                @SuppressWarnings("unchecked")
                Class<Enum<?>> enumClass = (Class<Enum<?>>) javaTypeClass;
                Set<Value> values = new LinkedHashSet<Value>();

                for (Enum<?> enumConstant : enumClass.getEnumConstants()) {
                    Value value = new Value();
                    value.setLabel(enumConstant.toString());
                    value.setValue(enumConstant.name());
                    values.add(value);
                }

                setJavaEnumClassName(javaTypeClass.getName());
                setValues(values);
                return TEXT_TYPE;
            }

            String type = CLASS_TO_TYPE.get(javaTypeClass);

            if (type != null) {
                if (javaTypeClass.equals(long.class) ||
                        javaTypeClass.equals(Long.class)) {
                    setMinimum(Long.MIN_VALUE);
                    setStep(1);
                    setMaximum(Long.MAX_VALUE);

                } else if (javaTypeClass.equals(int.class) ||
                        javaTypeClass.equals(Integer.class)) {
                    setMinimum(Integer.MIN_VALUE);
                    setStep(1);
                    setMaximum(Integer.MAX_VALUE);

                } else if (javaTypeClass.equals(short.class) ||
                        javaTypeClass.equals(Short.class)) {
                    setMinimum(Short.MIN_VALUE);
                    setStep(1);
                    setMaximum(Short.MAX_VALUE);

                } else if (javaTypeClass.equals(byte.class) ||
                        javaTypeClass.equals(Byte.class)) {
                    setMinimum(Byte.MIN_VALUE);
                    setStep(1);
                    setMaximum(Byte.MAX_VALUE);
                }

                return type;
            }

        // Nested translation like List<String> to list/text.
        } else if (javaType instanceof ParameterizedType) {
            ParameterizedType javaTypeParamed = (ParameterizedType) javaType;
            Type[] javaTypeArgs = javaTypeParamed.getActualTypeArguments();

            return translateType(environment, objectClass, javaTypeParamed.getRawType()) +
                    "/" +
                    translateType(environment, objectClass, javaTypeArgs[javaTypeArgs.length - 1]);

        // Complex translation like List<T> to list/record.
        } else if (javaType instanceof TypeVariable) {
            TypeVariable<?> javaTypeVar = (TypeVariable<?>) javaType;
            GenericDeclaration container = javaTypeVar.getGenericDeclaration();

            for (Type current = objectClass; true; ) {
                if (current instanceof ParameterizedType) {
                    ParameterizedType currentParamed = (ParameterizedType) current;
                    Type currentRaw = currentParamed.getRawType();

                    if (currentRaw.equals(container)) {
                        TypeVariable<?>[] currentRawParams = ((GenericDeclaration) currentRaw).getTypeParameters();
                        int index = 0;
                        int length = currentRawParams.length;

                        for (; index < length; ++ index) {
                            if (currentRawParams[index].equals(javaTypeVar)) {
                                break;
                            }
                        }

                        if (index < length) {
                            Type[] currentArgs = currentParamed.getActualTypeArguments();
                            if (index < currentArgs.length) {
                                return translateType(environment, objectClass, currentArgs[index]);
                            }
                        }

                        break;

                    } else {
                        current = currentRaw;
                    }

                } else if (current instanceof Class) {
                    current = ((Class<?>) current).getGenericSuperclass();

                } else {
                    break;
                }
            }

            for (Type bound : javaTypeVar.getBounds()) {
                try {
                    return translateType(environment, objectClass, bound);
                } catch (IllegalArgumentException error) {
                    // If the bound type can't be translated correctly,
                    // try the next one.
                }
            }
        }

        ObjectStruct parent = getParent();

        if (parent instanceof ObjectType) {
            throw new IllegalArgumentException(String.format(
                    "Can't use [%s] for [%s] in [%s]!",
                    javaType, getInternalName(), ((ObjectType) parent).getObjectClassName()));

        } else {
            throw new IllegalArgumentException(String.format(
                    "Can't use [%s] for [%s]!",
                    javaType, getInternalName()));
        }
    }

    /**
     * Finds all the concrete types that are compatible with the set of
     * valid field value types.
     */
    public Set<ObjectType> findConcreteTypes() {

        Set<ObjectType> concreteTypes = new LinkedHashSet<ObjectType>();
        Set<ObjectType> types = getTypes();
        DatabaseEnvironment environment = getParent().getEnvironment();

        if (types.isEmpty()) {
            for (ObjectType type : environment.getTypesByGroup(Object.class.getName())) {
                if (!type.isAbstract()) {
                    concreteTypes.add(type);
                }
            }

        } else {
            for (ObjectType type : types) {
                for (ObjectType compatibleType : environment.getTypesByGroup(type.getObjectClassName())) {
                    if (!compatibleType.isAbstract()) {
                        concreteTypes.add(compatibleType);
                    }
                }
            }
        }

        return concreteTypes;
    }

    /**
     * Returns {@code true} if this field contains a {@link Metric} value.
     */
    public boolean isMetric() {
        Set<ObjectType> types = getTypes();

        return getInternalItemType().equals(METRIC_TYPE) || 
                (types != null &&
                !types.isEmpty() &&
                Metric.class.equals(types.iterator().next().getObjectClass()));
    }

    // --- Object support ---

    @Override
    public boolean equals(Object other) {

        if (this == other) {
            return true;

        } else if (other instanceof ObjectField) {
            ObjectField otherField = (ObjectField) other;
            return ObjectUtils.equals(getParent(), otherField.getParent()) &&
                    ObjectUtils.equals(getInternalName(), otherField.getInternalName());

        } else {
            return false;
        }
    }

    @Override
    public int hashCode() {
        return ObjectUtils.hashCode(getParent(), getInternalName());
    }

    @Override
    public String toString() {
        return toDefinition().toString();
    }

    // ---

    /** Description of a value that can be stored in a field. */
    @Embedded
    public static class Value extends Record {

        private static final String LABEL_KEY = "label";
        private static final String VALUE_KEY = "value";

        private String label;
        private String value;

        /** Creates a blank instance. */
        public Value() {
        }

        /** Creates an instance from the given value {@code definition}. */
        public Value(Map<String, String> definition) {
            setLabel(ObjectUtils.to(String.class, definition.get(LABEL_KEY)));
            setValue(ObjectUtils.to(String.class, definition.get(VALUE_KEY)));
        }

        /** Converts this value to a definition map. */
        public Map<String, String> toDefinition() {
            Map<String, String> definition = new LinkedHashMap<String, String>();
            definition.put(LABEL_KEY, getLabel());
            definition.put(VALUE_KEY, getValue());
            return definition;
        }

        /** Returns the descriptive label. */
        public String getLabel() {
            return ObjectUtils.isBlank(label) ? getValue() : label;
        }

        /** Sets the descriptive label. */
        public void setLabel(String label) {
            this.label = label;
        }

        /** Returns the value to be stored in the field. */
        public String getValue() {
            return value;
        }

        /** Sets the value to be stored in the field. */
        public void setValue(String value) {
            this.value = value;
        }

        // --- Comparable support --

        @Override
        public int compareTo(Record value) {
            return getLabel().compareTo(value.getLabel());
        }

        // --- Object support ---

        @Override
        public boolean equals(Object other) {

            if (this == other) {
                return true;

            } else if (other instanceof Value) {
                Value otherValue = (Value) other;
                return ObjectUtils.equals(getValue(), otherValue.getValue());

            } else {
                return false;
            }
        }

        @Override
        public int hashCode() {
            return ObjectUtils.hashCode(getValue());
        }

        @Override
        public String toString() {
            return getLabel();
        }
    }

    /**
     * Specifies the processor class that can manipulate a field
     * definition using the target annotation.
     */
    @Documented
    @Retention(RetentionPolicy.RUNTIME)
    @Target(ElementType.ANNOTATION_TYPE)
    public @interface AnnotationProcessorClass {
        Class<? extends AnnotationProcessor<? extends Annotation>> value();
    }

    /** Simple processor that can manipulate a field definition. */
    public static interface AnnotationProcessor<A extends Annotation> {
        public void process(ObjectType type, ObjectField field, A annotation);
    }

    /** {@link ObjectField} utility methods. */
    public static final class Static {

        /**
         * Converts all given field {@code definitions} into a map of
         * instances.
         */
        public static Map<String, ObjectField> convertDefinitionsToInstances(
                ObjectStruct parent,
                List<Map<String, Object>> definitions) {

            Map<String, ObjectField> instances = new LinkedHashMap<String, ObjectField>();
            if (definitions != null) {
                for (Map<String, Object> definition : definitions) {
                    ObjectField instance = new ObjectField(parent, definition);
                    instance.getState().setDatabase(parent.getEnvironment().getDatabase());
                    instances.put(instance.getInternalName(), instance);
                }
            }
            return instances;
        }

        /**
         * Converts all given field {@code instances} into a list of
         * definitions.
         */
        public static List<Map<String, Object>> convertInstancesToDefinitions(List<ObjectField> instances) {
            List<Map<String, Object>> definitions = new ArrayList<Map<String, Object>>();
            for (ObjectField instance : instances) {
                definitions.add(instance.toDefinition());
            }
            return definitions;
        }
    }
}<|MERGE_RESOLUTION|>--- conflicted
+++ resolved
@@ -87,12 +87,9 @@
         CLASS_TO_TYPE.put(Date.class, DATE_TYPE);
         CLASS_TO_TYPE.put(StorageItem.class, FILE_TYPE);
         CLASS_TO_TYPE.put(Location.class, LOCATION_TYPE);
-<<<<<<< HEAD
+        CLASS_TO_TYPE.put(Metric.class, METRIC_TYPE);
+        CLASS_TO_TYPE.put(Recordable.class, RECORD_TYPE);
         CLASS_TO_TYPE.put(Region.class, REGION_TYPE);
-=======
-        CLASS_TO_TYPE.put(Metric.class, METRIC_TYPE);
->>>>>>> 8f94d848
-        CLASS_TO_TYPE.put(Recordable.class, RECORD_TYPE);
         CLASS_TO_TYPE.put(ReferentialText.class, REFERENTIAL_TEXT_TYPE);
         CLASS_TO_TYPE.put(String.class, TEXT_TYPE);
         CLASS_TO_TYPE.put(URI.class, URI_TYPE);
