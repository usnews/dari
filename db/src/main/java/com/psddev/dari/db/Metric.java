package com.psddev.dari.db;

import java.sql.SQLException;
import java.util.ArrayList;
import java.util.Collection;
import java.util.HashSet;
import java.util.List;
import java.util.Map;
import java.util.Set;
import java.util.UUID;

import org.joda.time.DateTime;
import org.slf4j.Logger;
import org.slf4j.LoggerFactory;

import com.psddev.dari.util.ObjectUtils;
import com.psddev.dari.util.Task;

@Metric.Embedded
public class Metric extends Record {

    private static final Logger LOGGER = LoggerFactory.getLogger(Metric.class);

    private final transient State owner;
    private final transient ObjectField field;
    private transient MetricAccess metricAccess;

    /**
     * @param owner Can't be {@code null}.
     * @param field Can't be {@code null}.
     */
    public Metric(State owner, ObjectField field) {
        this.owner = owner;
        this.field = field;
    }

    /**
     * Returns the state that owns this metric instance.
     *
     * @return Never {@code null}.
     */
    public State getOwner() {
        return owner;
    }

    /**
     * Returns the field that this metric instance updates.
     *
     * @return Never {@code null}.
     */
    public ObjectField getField() {
        return field;
    }

    /**
     * Returns the MetricAccess or throw an exception if it could not find the SQL database.
     *
     */
    private MetricAccess getMetricAccess() {
        if (metricAccess == null) {
            if (getOwner() != null) {
                metricAccess = MetricAccess.Static.getMetricAccess(getOwner().getDatabase(), getOwner().getType(), field);
            }
        }
        if (metricAccess == null) {
            throw new RuntimeException(
                    "Metric field " +
                    field.getUniqueName() +
                    " cannot determine SQL database for database " +
                    owner.getDatabase().getName() +
                    " (" +
                    owner.getDatabase().getClass().getName() +
                    "), this Metric object is unusable!");
        }
        return metricAccess;
    }

    /**
     * Increases the metric value by the given {@code amount}.
     */
    public void increment(double amount) {
        incrementDimensionAt(amount, null, null);
    }

    /**
     * Increases the metric value by the given {@code amount} and associate it
     * with the given {@code dimension} and {@code time}.
     *
     * @param dimension May be {@code null}.
     * @param time If {@code null}, right now.
     */
    public void incrementDimensionAt(double amount, String dimension, DateTime time) {
        try {
            getMetricAccess().incrementMetric(owner.getId(), time, dimension, amount);
        } catch (SQLException e) {
            throw new DatabaseException(getMetricAccess().getDatabase(), "Error in MetricAccess.incrementMetric() : " + e.getLocalizedMessage());
        }
    }

    /**
     * Asynchronously (within the given {@code within} seconds) increases the
     * metric value by the given {@code amount} and associate it with the given
     * {@code dimension} and {@code time}.
     *
     * @param dimension May be {@code null}.
     * @param time May be {@code null}.
     * @param within In seconds. If less than or equal to {@code 0}, uses
     * {@code 1.0} instead.
     */
    public void incrementEventually(double amount, String dimension, DateTime time, double within) {
        if (within <= 0) {
            within = 1.0;
        }
        UUID dimensionId;
        try {
            dimensionId = getMetricAccess().getDimensionId(dimension);
        } catch (SQLException e) {
            throw new DatabaseException(getMetricAccess().getDatabase(), "Error in MetricAccess.getDimensionId() : " + e.getLocalizedMessage());
        }
        MetricIncrementQueue.queueIncrement(getOwner().getId(), dimensionId, time, getMetricAccess(), amount, within);
    }

    /**
     * Returns when the metric value associated with the given
     * {@code dimension} was last updated.
     *
     * @param dimension May be {@code null}.
     * @return May be {@code null}.
     */
    public DateTime getLastDimensionUpdate(String dimension) {
        try {
            Static.preFetchMetrics(getOwner(), getMetricAccess().getDimensionId(dimension), null, null);
            return getMetricAccess().getLastUpdate(getOwner().getId(), dimension);
        } catch (SQLException e) {
            throw new DatabaseException(getMetricAccess().getDatabase(), "Error in MetricAccess.getLastUpdate() : " + e.getLocalizedMessage());
        }
    }

    /**
     * Returns when the metric value was last updated.
     *
     * @return May be {@code null}.
     */
    public DateTime getLastUpdate() {
        return getLastDimensionUpdate(null);
    }

    /**
     * Sets the metric value to the given {@code amount} and associates it with
     * the given {@code dimension} and {@code time}.
     *
     * @param dimension May be {@code null}.
     * @param time If {@code null}, right now.
     */
    public void setDimensionAt(double amount, String dimension, DateTime time) {
        try {
            getMetricAccess().setMetric(getOwner().getId(), time, dimension, amount);
        } catch (SQLException e) {
            throw new DatabaseException(getMetricAccess().getDatabase(), "Error in MetricAccess.setMetric() : " + e.getLocalizedMessage());
        }
    }

    /** Deletes all metric values. */
    public void deleteAll() {
        try {
            getMetricAccess().deleteMetric(getOwner().getId());
        } catch (SQLException e) {
            throw new DatabaseException(getMetricAccess().getDatabase(), "Error in MetricAccess.deleteMetric() : " + e.getLocalizedMessage());
        }
    }

    /**
     * Returns the metric value associated with the given {@code dimension}
     * between the given {@code start} and {@code end}.
     *
     * @param dimension May be {@code null}.
     * @param start If {@code null}, beginning of time.
     * @param end If {@code null}, end of time.
     */
    public double getByDimensionBetween(String dimension, DateTime start, DateTime end) {
        try {
            Long startTimestamp = (start == null ? null : start.getMillis());
            Long endTimestamp = (end == null ? null : end.getMillis());
            Static.preFetchMetrics(getOwner(), getMetricAccess().getDimensionId(dimension), startTimestamp, endTimestamp);
            Double metricValue = getMetricAccess().getMetric(getOwner().getId(), dimension, startTimestamp, endTimestamp);
            return metricValue == null ? 0.0 : metricValue;
        } catch (SQLException e) {
            throw new DatabaseException(getMetricAccess().getDatabase(), "Error in MetricAccess.getMetric() : " + e.getLocalizedMessage());
        }
    }

    /**
     * Returns the metric value associated with the given {@code dimension}.
     *
     * @param dimension May be {@code null}.
     */
    public double getByDimension(String dimension) {
        return getByDimensionBetween(dimension, null, null);
    }

    /**
     * Returns the sum of all metric values in each dimension between the given
     * {@code start} and {@code end}.
     *
     * @param start If {@code null}, beginning of time.
     * @param end If {@code null}, end of time.
     */
    public double getSumBetween(DateTime start, DateTime end) {
        return getByDimensionBetween(null, start, end);
    }

    /**
     * Returns the sum of all metric values in each dimension.
     */
    public double getSum() {
        return getSumBetween(null, null);
    }

    /**
     * Returns true if the Metric has no data for the given dimension
     * between the given {@code start} and {@code end}. Note that {@link #incrementDimensionAt}
     * does <b>not</b> insert a row where there is none, but {@link #setDimensionAt} does.
     *
     * @param dimension May be {@code null}.
     * @param start If {@code null}, beginning of time.
     * @param end If {@code null}, end of time.
     */
    public boolean isEmptyByDimensionBetween(String dimension, DateTime start, DateTime end) {
        try {
            Long startTimestamp = (start == null ? null : start.getMillis());
            Long endTimestamp = (end == null ? null : end.getMillis());
            Static.preFetchMetrics(getOwner(), getMetricAccess().getDimensionId(dimension), startTimestamp, endTimestamp);
            Double metricValue = getMetricAccess().getMetric(getOwner().getId(), dimension, startTimestamp, endTimestamp);
            return metricValue == null;
        } catch (SQLException e) {
            throw new DatabaseException(getMetricAccess().getDatabase(), "Error in MetricAccess.getMetric() : " + e.getLocalizedMessage());
        }
    }

    /**
     * Returns true if the Metric has no data for the default dimension over all time.
     */
    public boolean isEmpty() {
        return isEmptyByDimensionBetween(null, null, null);
    }

    /**
     * Groups the metric values between the given {@code start} and {@code end}
     * by each dimension.
     *
     * @param start If {@code null}, beginning of time.
     * @param end If {@code null}, end of time.
     * @return Never {@code null}.
     */
    public Map<String, Double> groupByDimensionBetween(DateTime start, DateTime end) {
        try {
            Long startTimestamp = (start == null ? null : start.getMillis());
            Long endTimestamp = (end == null ? null : end.getMillis());
            Map<String, Double> metricValues = getMetricAccess().getMetricValues(getOwner().getId(), startTimestamp, endTimestamp);
            return metricValues;
        } catch (SQLException e) {
            throw new DatabaseException(getMetricAccess().getDatabase(), "Error in MetricAccess.getMetricValues() : " + e.getLocalizedMessage());
        }
    }

    /**
     * Groups the metric values by each dimension.
     *
     * @return Never {@code null}.
     */
    public Map<String, Double> groupByDimension() {
        return groupByDimensionBetween(null, null);
    }

    /**
     * Groups the metric values associated with the given {@code dimension}
     * between the given {@code start} and {@code end} by the given
     * {@code interval}.
     *
     * @param dimension May be {@code null}.
     * @param start If {@code null}, beginning of time.
     * @param end If {@code null}, end of time.
     * @return Never {@code null}.
     */
    public Map<DateTime, Double> groupByDate(String dimension, MetricInterval interval, DateTime start, DateTime end) {
        try {
            Long startTimestamp = (start == null ? null : start.getMillis());
            Long endTimestamp = (end == null ? null : end.getMillis());
            Map<DateTime, Double> metricTimeline = getMetricAccess().getMetricTimeline(getOwner().getId(), dimension, startTimestamp, endTimestamp, interval);
            return metricTimeline;
        } catch (SQLException e) {
            throw new DatabaseException(getMetricAccess().getDatabase(), "Error in MetricAccess.getMetricTimeline() : " + e.getLocalizedMessage());
        }
    }

    /**
     * Groups the sum of all metric values between the given {@code start} and
     * {@code end} by the given {@code interval}.
     *
     * @param start If {@code null}, beginning of time.
     * @param end If {@code null}, end of time.
     * @return Never {@code null}.
     */
    public Map<DateTime, Double> groupSumByDate(MetricInterval interval, DateTime start, DateTime end) {
        return groupByDate(null, interval, start, end);
    }

    /**
     * Repairs the cumulativeAmount value for all rows since the beginning of
     * time. This method takes a long time to complete and should only be used
     * if something has gone wrong.
     *
     */
    public void repair() {
        try {
            getMetricAccess().reconstructCumulativeAmounts(getOwner().getId());
        } catch (SQLException e) {
            throw new DatabaseException(getMetricAccess().getDatabase(), "Error in MetricAccess.reconstructCumulativeAmounts() : " + e.getLocalizedMessage());
        }
    }

    /**
     * Resummarize the metric value to a new interval.
     *
     * @param interval Can't be {@code null}.
     * @param dimensionValue If {@code null}, default dimension.
     * @param start If {@code null}, beginning of time.
     * @param end If {@code null}, end of time.
     */
    public void resummarize(MetricInterval interval, String dimensionValue, DateTime start, DateTime end) {
        try {
            Long startTimestamp = (start == null ? null : start.getMillis());
            Long endTimestamp = (end == null ? null : end.getMillis());
            getMetricAccess().resummarize(getOwner().getId(), getMetricAccess().getDimensionId(dimensionValue), interval, startTimestamp, endTimestamp);
        } catch (SQLException e) {
            throw new DatabaseException(getMetricAccess().getDatabase(), "Error in MetricAccess.resummarize() : " + e.getLocalizedMessage());
        }
    }

    /**
     * Returns the metric value associated with the main ({@code null})
     * dimension between the given {@code start} and {@code end}.
     *
     * @deprecated Use {@link #getSumBetween} instead.
     */
    @Deprecated
    public double getValue(DateTime start, DateTime end) {
        return getByDimensionBetween(null, start, end);
    }

    /**
     * Returns the metric value associated with the main ({@code null})
     * dimension between the given {@code start} and {@code end}.
     * @deprecated Use {@link #getSumBetween} instead
     */
    @Deprecated
    public double getValueBetween(DateTime start, DateTime end) {
        return getByDimensionBetween(null, start, end);
    }

    /**
     * Returns the metric value associated with the main ({@code null})
     * dimension.
     * @deprecated Use {@link #getSum} instead.
     */
    @Deprecated
    public double getValue() {
        return getByDimensionBetween(null, null, null);
    }

    public static class Static {

        private static final String EXTRA_METRICS_FETCHED_PREFIX = "dari.metric.preFetched.";

        /**
         * Resummarize all metric values in the given field (all dimensions)
         * within a date range to a new interval. This submits a Task to be
         * executed asynchronously.
         *
         * @param database Can't be {@code null}.
         * @param type Can't be {@code null}.
         * @param field Can't be {@code null}.
         * @param interval Can't be {@code null}.
         * @param start If {@code null}, beginning of time.
         * @param end If {@code null}, end of time.
         * @param parallel Number of tasks to run in parallel. If {@code null}, 1.
         *
         */
        public static Task submitResummarizeAllBetweenTask(Database database, ObjectType type, ObjectField field, MetricInterval interval, DateTime start, DateTime end, Integer parallel, String executor, String name) {
            Long startTimestamp = (start == null ? null : start.getMillis());
            Long endTimestamp = (end == null ? null : end.getMillis());
            MetricAccess mdb = MetricAccess.Static.getMetricAccess(database, type, field);
            if (parallel == null || parallel < 1) {
                parallel = 1;
            }
            return mdb.submitResummarizeAllTask(interval, startTimestamp, endTimestamp, parallel, executor, name);
        }

        private static void preFetchMetrics(State state, UUID dimensionId, Long startTimestamp, Long endTimestamp) {
            if (state == null || state.getType() == null) {
                return;
            }
            String extraKey = EXTRA_METRICS_FETCHED_PREFIX + ObjectUtils.to(String.class, dimensionId) + '.' + ObjectUtils.to(String.class, startTimestamp) + '.' + ObjectUtils.to(String.class, endTimestamp);
            if (Boolean.TRUE.equals(state.getExtra(extraKey))) {
                return;
            }
            state.getExtras().put(extraKey, true);
            List<ObjectField> fields = new ArrayList<ObjectField>(state.getType().getMetricFields());
            fields.addAll(state.getDatabase().getEnvironment().getMetricFields());
            Set<MetricAccess> metricAccesses = new HashSet<MetricAccess>();
            for (ObjectField field : fields) {
                MetricAccess mdb = MetricAccess.Static.getMetricAccess(state.getDatabase(), state.getType(), field);
                if (mdb != null) {
                    metricAccesses.add(mdb);
                }
            }
            doDatabasePreFetch(state.getId(), dimensionId, startTimestamp, endTimestamp, metricAccesses);
        }

        private static void doDatabasePreFetch(UUID id, UUID dimensionId, Long startTimestamp, Long endTimestamp, Collection<MetricAccess> metricAccesses) {
<<<<<<< HEAD
            if (metricAccesses.isEmpty()) {
                return;
            }
            try {
                MetricAccess.Static.preFetchMetricSums(id, dimensionId, startTimestamp, endTimestamp, metricAccesses);
=======
            if (metricAccesses.isEmpty()) return;
            try{
                MetricAccess.Static.preFetchMetricSums(id, dimensionId, startTimestamp, endTimestamp, metricAccesses, false);
>>>>>>> aeba76f0
            } catch (SQLException ex) {
                LOGGER.warn("Exception when prefetching Metrics for object " + id + ": " + ex.getLocalizedMessage());
            }
        }

    }

    /**
     * @deprecated This constructor creates an invalid object and should never be used; it only exists for the benefit of TypeDefinition#newInstance()
     */
    @Deprecated
    public Metric() {
        this.field = null;
        this.owner = null;
    }

}<|MERGE_RESOLUTION|>--- conflicted
+++ resolved
@@ -418,17 +418,11 @@
         }
 
         private static void doDatabasePreFetch(UUID id, UUID dimensionId, Long startTimestamp, Long endTimestamp, Collection<MetricAccess> metricAccesses) {
-<<<<<<< HEAD
             if (metricAccesses.isEmpty()) {
                 return;
             }
             try {
-                MetricAccess.Static.preFetchMetricSums(id, dimensionId, startTimestamp, endTimestamp, metricAccesses);
-=======
-            if (metricAccesses.isEmpty()) return;
-            try{
                 MetricAccess.Static.preFetchMetricSums(id, dimensionId, startTimestamp, endTimestamp, metricAccesses, false);
->>>>>>> aeba76f0
             } catch (SQLException ex) {
                 LOGGER.warn("Exception when prefetching Metrics for object " + id + ": " + ex.getLocalizedMessage());
             }
