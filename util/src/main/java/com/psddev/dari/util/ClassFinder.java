package com.psddev.dari.util;

import java.io.File;
import java.io.IOException;
import java.io.InputStream;
import java.lang.reflect.Modifier;
import java.net.MalformedURLException;
import java.net.URL;
import java.net.URLClassLoader;
import java.nio.charset.StandardCharsets;
import java.util.Arrays;
import java.util.HashSet;
<<<<<<< HEAD
import java.util.Optional;
=======
import java.util.LinkedHashSet;
>>>>>>> 56a00e85
import java.util.Set;
import java.util.TreeSet;
import java.util.jar.Attributes;
import java.util.jar.JarEntry;
import java.util.jar.JarInputStream;
import java.util.jar.Manifest;
import java.util.regex.Pattern;

import javax.annotation.ParametersAreNonnullByDefault;
import javax.servlet.ServletContext;
import javax.tools.JavaFileObject;

import com.google.common.base.MoreObjects;
import com.google.common.base.Preconditions;
import org.slf4j.Logger;
import org.slf4j.LoggerFactory;
import com.google.common.cache.CacheBuilder;
import com.google.common.cache.CacheLoader;
import com.google.common.cache.LoadingCache;

/**
 * For finding sub-classes or implementations that are compatible with an
 * arbitrary class.
 */
public class ClassFinder {

    /**
     * Manifest attribute that should be set to {@code true} to indicate
     * that this class should scan the JAR file.
     */
    public static final String INCLUDE_ATTRIBUTE = "Dari-ClassFinder-Include";

    private static final String CLASS_FILE_SUFFIX = JavaFileObject.Kind.CLASS.extension;
    private static final Logger LOGGER = LoggerFactory.getLogger(ClassFinder.class);

    private static final ThreadLocalStack<ClassFinder> THREAD_DEFAULT = new ThreadLocalStack<>();
    private static final ClassFinder DEFAULT = new ClassFinder();

    private static final ThreadLocalStack<Optional<ServletContext>> THREAD_DEFAULT_SERVLET_CONTEXT = new ThreadLocalStack<>();
    private static final String[] RESOURCE_PATHS = {
            "/WEB-INF/classes",
            "/WEB-INF/lib"
    };

    private static final LoadingCache<ClassFinder, LoadingCache<ClassLoader, LoadingCache<Class<?>, Set<?>>>> CLASSES_BY_BASE_CLASS_BY_LOADER_BY_FINDER = CacheBuilder.newBuilder()
            .weakKeys()
            .build(new CacheLoader<ClassFinder, LoadingCache<ClassLoader, LoadingCache<Class<?>, Set<?>>>>() {

                @Override
                @ParametersAreNonnullByDefault
                public LoadingCache<ClassLoader, LoadingCache<Class<?>, Set<?>>> load(ClassFinder finder) {
                    return CacheBuilder.newBuilder()
                            .weakKeys()
                            .build(new CacheLoader<ClassLoader, LoadingCache<Class<?>, Set<?>>>() {

                                @Override
                                @ParametersAreNonnullByDefault
                                public LoadingCache<Class<?>, Set<?>> load(final ClassLoader loader) {
                                    return CacheBuilder.newBuilder()
                                            .weakKeys()
                                            .build(new CacheLoader<Class<?>, Set<?>>() {

                                                @Override
                                                @ParametersAreNonnullByDefault
                                                public Set<?> load(Class<?> baseClass) {
                                                    return finder.find(loader, baseClass);
                                                }
                                            });
                                }
                            });
                }
            });

    static {
        CodeUtils.addRedefineClassesListener(classes -> CLASSES_BY_BASE_CLASS_BY_LOADER_BY_FINDER.invalidateAll());
    }

    private Set<String> classLoaderExclusions = new HashSet<>(Arrays.asList(
            "sun.misc.Launcher$ExtClassLoader",
            "sun.misc.Launcher$AppClassLoader",
            "org.apache.catalina.loader.StandardClassLoader",
            "org.apache.jasper.servlet.JasperLoader"));

    /**
     * Returns the thread local stack for overriding the default ServletContext.
     *
     * @return Never {@code null}.
     */
    public static ThreadLocalStack<Optional<ServletContext>> getThreadDefaultServletContext() {
        return THREAD_DEFAULT_SERVLET_CONTEXT;
    }

    /**
     * Returns the thread local stack for overriding the default instance
     * used by the static methods.
     *
     * @return Never {@code null}.
     */
    public static ThreadLocalStack<ClassFinder> getThreadDefault() {
        return THREAD_DEFAULT;
    }

    /**
     * Finds all classes that are compatible with the given {@code baseClass}
     * within the given class {@code loader}.
     *
     * @param loader
     *        If {@code null}, uses the current class loader.
     * @param baseClass
     *        Can't be {@code null}.
     *
     * @return Never {@code null}.
     */
    @SuppressWarnings("unchecked")
    public static <T> Set<Class<? extends T>> findClassesFromLoader(ClassLoader loader, Class<T> baseClass) {
        Preconditions.checkNotNull(baseClass);

        if (loader == null) {
            loader = ObjectUtils.getCurrentClassLoader();
        }

        return new LinkedHashSet<>((Set<Class<? extends T>>) CLASSES_BY_BASE_CLASS_BY_LOADER_BY_FINDER
                .getUnchecked(MoreObjects.firstNonNull(THREAD_DEFAULT.get(), DEFAULT))
                .getUnchecked(loader)
                .getUnchecked(baseClass));
    }

    /**
     * Finds all classes that are compatible with the given {@code baseClass}
     * within the current class loader.
     *
     * @param baseClass
     *        Can't be {@code null}.
     *
     * @return Never {@code null}.
     */
    public static <T> Set<Class<? extends T>> findClasses(Class<T> baseClass) {
        return findClassesFromLoader(null, baseClass);
    }

    /**
     * Finds all non-interface, non-abstract classes that are compatible with
     * the given {@code baseClass} within the current class loader.
     *
     * @param baseClass
     *        Can't be {@code null}.
     *
     * @return Never {@code null}.
     */
    public static <T> Set<Class<? extends T>> findConcreteClasses(Class<T> baseClass) {
        Set<Class<? extends T>> concreteClasses = findClasses(baseClass);

        concreteClasses.removeIf(c -> c.isInterface() || Modifier.isAbstract(c.getModifiers()));

        return concreteClasses;
    }

    /**
     * Returns the set of class loader exclusions.
     *
     * @return Never {@code null}.
     */
    public Set<String> getClassLoaderExclusions() {
        if (classLoaderExclusions == null) {
            classLoaderExclusions = new HashSet<>();
        }

        return classLoaderExclusions;
    }

    /**
     * Sets the set of class loader exclusions.
     *
     * @param classLoaderExclusions
     *        {@code null} to clear.
     */
    public void setClassLoaderExclusions(Set<String> classLoaderExclusions) {
        this.classLoaderExclusions = classLoaderExclusions;
    }

    /**
     * Finds all classes that are compatible with the given {@code baseClass}
     * within the given {@code loader}.
     *
     * @param loader
     *        Can't be {@code null}.
     *
     * @param baseClass
     *        Can't be {@code null}.
     *
     * @return Never {@code null}.
     */
    public <T> Set<Class<? extends T>> find(ClassLoader loader, Class<T> baseClass) {
        Preconditions.checkNotNull(loader);
        Preconditions.checkNotNull(baseClass);

        Set<String> classNames = new TreeSet<>();

        for (ClassLoader l = loader; l != null; l = l.getParent()) {
            if (l instanceof URLClassLoader
                    && !getClassLoaderExclusions().contains(l.getClass().getName())) {
                for (URL url : ((URLClassLoader) l).getURLs()) {
                    processUrl(classNames, url);
                }
            }
        }

        String classPath = System.getProperty("java.class.path");

        if (!ObjectUtils.isBlank(classPath)) {
            for (String path : StringUtils.split(classPath, Pattern.quote(File.pathSeparator))) {
                try {
                    processUrl(classNames, new File(path).toURI().toURL());

                } catch (MalformedURLException error) {
                    // Ignore JARs in the class path that can't be found.
                }
            }
        }

<<<<<<< HEAD
        if (classNames.isEmpty()) {
            Optional<ServletContext> optionalContext = findServletContext();
            if (optionalContext.isPresent()) {
                ServletContext context = optionalContext.get();
                for (String path : RESOURCE_PATHS) {
                    processResourcePath(classNames, context, path);
                }
            }
        }

        Set<Class<? extends T>> classes = new HashSet<>();
=======
        Set<Class<? extends T>> classes = new LinkedHashSet<>();
>>>>>>> 56a00e85

        for (String className : classNames) {
            try {
                Class<?> c = Class.forName(className, false, loader);

                if (!baseClass.equals(c) && baseClass.isAssignableFrom(c)) {
                    @SuppressWarnings("unchecked")
                    Class<? extends T> tc = (Class<? extends T>) c;

                    classes.add(tc);
                }

            } catch (ClassNotFoundException
                    | NoClassDefFoundError error) {

                // Ignore classes that can't be somehow resolved at runtime.
            }
        }

        return classes;
    }

    // Processes the given url and adds all associated class files to the
    // given classNames.
    private void processUrl(Set<String> classNames, URL url) {
        if (url.getPath().endsWith(".jar")) {
            try (InputStream urlInput = url.openStream()) {
                JarInputStream jarInput = new JarInputStream(urlInput);
                Manifest manifest = jarInput.getManifest();

                if (manifest != null) {
                    Attributes attributes = manifest.getMainAttributes();

                    if (attributes != null
                            && Boolean.parseBoolean(attributes.getValue(INCLUDE_ATTRIBUTE))) {

                        for (JarEntry entry; (entry = jarInput.getNextJarEntry()) != null;) {
                            String name = entry.getName();

                            if (name.endsWith(CLASS_FILE_SUFFIX)) {
                                String className = name.substring(0, name.length() - CLASS_FILE_SUFFIX.length());
                                className = className.replace('/', '.');

                                classNames.add(className);
                            }
                        }
                    }
                }

            } catch (IOException error) {
                LOGGER.debug(String.format(
                        "Can't read [%s] to scan its classes!", url),
                        error);
            }

        } else {
            File file = IoUtils.toFile(url, StandardCharsets.UTF_8);

            if (file != null && file.isDirectory()) {
                processFile(classNames, file, "");
            }
        }
    }

    // Processes the given path under the given root and adds all associated
    // class files to the given classNames.
    private void processFile(Set<String> classNames, File root, String path) {
        File file = new File(root, path);

        if (file.isDirectory()) {
            File[] children = file.listFiles();

            if (children != null) {
                for (File child : children) {
                    processFile(classNames, root, path.isEmpty()
                            ? child.getName()
                            : path + File.separator + child.getName());
                }
            }

        } else {
            if (path.endsWith(CLASS_FILE_SUFFIX)) {
                String className = path.substring(0, path.length() - CLASS_FILE_SUFFIX.length());
                className = StringUtils.replaceAll(className, Pattern.quote(File.separator), ".");

                classNames.add(className);
            }
        }
    }

    private void processResourcePath(Set<String> classNames, ServletContext context, String path) {
        if (path == null) {
            return;
        }
        URL url;
        try {
            url = context.getResource(path);
        } catch (MalformedURLException ignored) {
            // Ignore
            return;
        }

        processUrl(classNames, url);

        Set<String> paths = context.getResourcePaths(path);
        if (paths != null) {
            for (String p : paths) {
                processResourcePath(classNames, context, p);
            }
        }
    }

    /**
     * @return Never {@code null}.
     */
    private static Optional<ServletContext> findServletContext() {
        Optional<ServletContext> context = THREAD_DEFAULT_SERVLET_CONTEXT.get();
        if (context == null || !context.isPresent()) {
            try {
                context = Optional.ofNullable(PageContextFilter.Static.getServletContext());
            } catch (IllegalStateException ignored) {
                // ignored
            }
        }
        return context;
    }

    /**
     * {@link ClassFinder} utility methods.
     *
     * @deprecated Use {@link ClassFinder} instead. Deprecated 2015-07-23.
     */
    @Deprecated
    public static final class Static {

        /**
         * Finds all classes that are compatible with the given {@code baseClass}
         * within the given class {@code loader}.
         *
         * @param loader
         *        If {@code null}, uses the current class loader.
         * @param baseClass
         *        Can't be {@code null}.
         *
         * @return Never {@code null}.
         *
         * @deprecated Use {@link ClassFinder#findClassesFromLoader(ClassLoader, Class)}
         *             instead. Deprecated 2015-07-23.
         */
        @Deprecated
        public static <T> Set<Class<? extends T>> findClassesFromLoader(ClassLoader loader, Class<T> baseClass) {
            return ClassFinder.findClassesFromLoader(loader, baseClass);
        }

        /**
         * Finds all classes that are compatible with the given {@code baseClass}
         * within the current class loader.
         *
         * @param baseClass
         *        Can't be {@code null}.
         *
         * @return Never {@code null}.
         *
         * @deprecated Use {@link ClassFinder#findClasses(Class)} instead.
         *             Deprecated 2015-07-23.
         */
        @Deprecated
        public static <T> Set<Class<? extends T>> findClasses(Class<T> baseClass) {
            return ClassFinder.findClasses(baseClass);
        }

        /**
         * Finds all non-interface, non-abstract classes that are compatible with
         * the given {@code baseClass} within the current class loader.
         *
         * @param baseClass
         *        Can't be {@code null}.
         *
         * @return Never {@code null}.
         *
         * @deprecated Use {@link ClassFinder#findConcreteClasses(Class)}
         *             instead. Deprecated 2015-07-23.
         */
        @Deprecated
        public static <T> Set<Class<? extends T>> findConcreteClasses(Class<T> baseClass) {
            return ClassFinder.findConcreteClasses(baseClass);
        }
    }
}<|MERGE_RESOLUTION|>--- conflicted
+++ resolved
@@ -10,11 +10,8 @@
 import java.nio.charset.StandardCharsets;
 import java.util.Arrays;
 import java.util.HashSet;
-<<<<<<< HEAD
 import java.util.Optional;
-=======
 import java.util.LinkedHashSet;
->>>>>>> 56a00e85
 import java.util.Set;
 import java.util.TreeSet;
 import java.util.jar.Attributes;
@@ -235,7 +232,6 @@
             }
         }
 
-<<<<<<< HEAD
         if (classNames.isEmpty()) {
             Optional<ServletContext> optionalContext = findServletContext();
             if (optionalContext.isPresent()) {
@@ -246,10 +242,7 @@
             }
         }
 
-        Set<Class<? extends T>> classes = new HashSet<>();
-=======
         Set<Class<? extends T>> classes = new LinkedHashSet<>();
->>>>>>> 56a00e85
 
         for (String className : classNames) {
             try {
