package com.psddev.dari.util;

import java.io.File;
import java.io.FileOutputStream;
import java.io.IOException;
import java.io.InputStream;
import java.io.StringWriter;
import java.net.MalformedURLException;
import java.net.URL;
import java.util.ArrayList;
import java.util.Date;
import java.util.HashMap;
import java.util.List;
import java.util.Map;
import java.util.UUID;

import org.apache.commons.io.IOUtils;
import org.apache.http.HttpResponse;
import org.apache.http.client.HttpClient;
import org.apache.http.client.methods.HttpGet;
import org.apache.http.client.methods.HttpPost;
import org.apache.http.entity.mime.MultipartEntity;
import org.apache.http.entity.mime.content.FileBody;
import org.apache.http.entity.mime.content.StringBody;
import org.apache.http.impl.client.DefaultHttpClient;

/**
 * {@link StorageItem} stored in
 * <a href="http://www.brightcove.com/">Brightcove</a>.
 *
 * <p>To use this class, it must be able to access the
 * <a href="http://hc.apache.org/httpcomponents-client-ga/httpmime/">HttpMime library</a>.
 * If you use Maven, you should add the following dependency:</p>
 *
 * <blockquote><pre><code data-type="xml">{@literal
 *<dependency>
 *    <groupId>org.apache.httpcomponents</groupId>
 *    <artifactId>httpmime</artifactId>
 *    <version>4.0.1</version>
 *</dependency>}</code></pre></blockquote>
 */
public class BrightcoveStorageItem extends VideoStorageItem {

    /** Setting key for Brightcove read service url. */
    public static final String READ_SERVICE_URL_SETTING = "readServiceUrl";

    /** Setting key for Brightcove write service url. */
    public static final String WRITE_SERVICE_URL_SETTING = "writeServiceUrl";

    /** Setting key for Brightcove read token key. */
    public static final String READ_TOKEN_SETTING = "readToken";

    /** Setting key for Brightcove read (URL) token key. */
    public static final String READ_URL_TOKEN_SETTING = "readUrlToken";

    /** Setting key for Brightcove secret key. */
    public static final String WRITE_TOKEN_SETTING = "writeToken";

    /** Setting key for Brightcove encoding format. */
    public static final String DEFAULT_ENCODING_SETTING = "defaultEncoding";

    /** Setting key for Brightcove key for preview player */
    public static final String PREVIEW_PLAYER_KEY_SETTING = "previewPlayerKey";

    /** Setting key for Brightcove player ID for preview player */
    public static final String PREVIEW_PLAYER_ID_SETTING = "previewPlayerId";

    private static final TypeReference<List<String>> LIST_STRING_TYPE = new TypeReference<List<String>>() { };

    private transient String readServiceUrl;
    private transient String writeServiceUrl;
    private transient String readToken;
    private transient String readUrlToken;
    private transient String writeToken;
    private transient Encoding defaultEncoding;
    private transient String previewPlayerKey;
    private transient String previewPlayerId;

    /** Returns the Brigthcove service URL. */
    public String getReadServiceUrl() {
        return readServiceUrl;
    }

    /** Sets the Brightcove service URL */
    public void setReadServiceUrl(String readServiceUrl) {
        this.readServiceUrl = readServiceUrl;
    }

    /** Returns the Brigthcove service URL. */
    public String getWriteServiceUrl() {
        return writeServiceUrl;
    }

    /** Sets the Brightcove service URL */
    public void setWriteServiceUrl(String writeServiceUrl) {
        this.writeServiceUrl = writeServiceUrl;
    }

    /** Returns the Brightcove read token. */
    public String getReadToken() {
        return readToken;
    }

    /** Sets the Brightcove read token. */
    public void setReadToken(String readToken) {
        this.readToken = readToken;
    }

    /** Returns the Brightcove read (URL) token. */
    public String getReadUrlToken() {
        return readUrlToken;
    }

    /** Sets the Brightcove read (URL) token. */
    public void setReadUrlToken(String readUrlToken) {
        this.readUrlToken = readUrlToken;
    }

    /** Returns the Brightcove write token. */
    public String getWriteToken() {
        return writeToken;
    }

    /** Sets the Brightcove write token. */
    public void setWriteToken(String writeToken) {
        this.writeToken = writeToken;
    }

    /** Returns the Brightcove encoding format. */
    public Encoding getDefaultEncoding() {
        return defaultEncoding;
    }

    /** Sets the Brightcove encoding format. */
    public void setDefaultEncoding(Encoding encoding) {
        this.defaultEncoding = encoding;
    }

    /** Returns the Brightcove key for the preview player */
    public String getPreviewPlayerKey() {
        return previewPlayerKey;
    }

    /** Sets the Brightcove key for the preview player */
    public void setPreviewPlayerKey(String previewPlayerKey) {
        this.previewPlayerKey = previewPlayerKey;
    }

    /** Returns the Brightcove player ID for the preview player */
    public String getPreviewPlayerId() {
        return previewPlayerId;
    }

    /** Sets the Brightcove player ID for the preview player */
    public void setPreviewPlayerId(String previewPlayerId) {
        this.previewPlayerId = previewPlayerId;
    }

    /* Object fields mirror the Video type definition for the BrightcoveAPI on http://support.brightcove.com/en/docs/media-api-objects-reference#Video */

    /* The title of the Video, limited to 255 characters. The name is a required property when you create a video. */
    private String name;

    /* A number that uniquely identifies this Video, assigned by Video Cloud when the Video is created. */
    /* READ-ONLY */
    private String brightcoveId;

    /* A user-specified id that uniquely identifies the Video, limited to 150 characters. A referenceId can be used as a foreign-key to identify this video in another system. Note that that the find_videos_by_reference_ids method cannot handle a referenceId that contain commas, so you may want to avoid using commas in referenceId values. */
    private String referenceId;

    /* A number, assigned by Video Cloud, that uniquely identifies the account to which the Video belongs. */
    /* READ-ONLY */
    private String accountId;

    /* Encoding specification, used to override any defaultEncoding specified through DEFAULT_ENCODING_SETTING */
    private Encoding encoding;

    /* A short description describing the Video, limited to 250 characters. The shortDescription is a required property when you create a video. */
    private String shortDescription;

    /* A longer description of this Video, limited to 5000 characters. */
    private String longDescription;

    /* The URL of the video file for this Video. Note that this property can be accessed with the Media API only with a special read or write token. This property applies, no matter whether the video's encoding is FLV (VP6) or MP4 (H.264). See Accessing Video Content with the Media API. */
    /* READ-ONLY */
    private String flvUrl;

    /* The date this Video was created, represented as the number of milliseconds since the UNIX epoch. */
    /* READ-ONLY */
    private Date creationDate;

    /* The date this Video was last made active, represented as the number of milliseconds since the UNIX epoch. */
    /* READ-ONLY */
    private Date publishedDate;

    /* The date this Video was last modified, represented as the number of milliseconds since the UNIX epoch. */
    private Date lastModifiedDate;

    /* An ItemStateEnum. One of the properties: ACTIVE, INACTIVE, or DELETED. You can set this property only to ACTIVE or INACTIVE; you cannot delete a video by setting its itemState to DELETED. */
    private ItemState itemState;

    /* The first date this Video is available to be played, represented as the number of milliseconds since the UNIX epoch. */
    private Date startDate;

    /* The last date this Video is available to be played, represented as the number of milliseconds since the UNIX epoch. */
    private Date endDate;

    /* An optional URL to a related item, limited to 255 characters. */
    private String linkUrl;

    /* The text displayed for the linkURL, limited to 255 characters. */
    private String linkText;

    /* A list of Strings representing the tags assigned to this Video. Each tag can be not more than 128 characters, and a video can have no more than 1200 tags. */
    private List<String> tags;

    /* The URL to the video still image associated with this Video. Video stills are 480x360 pixels. */
    /* READ-ONLY */
    private String videoStillUrl;

    /* The URL to the thumbnail image associated with this Video. Thumbnails are 120x90 pixels. */
    /* READ-ONLY */
    private String thumbnailUrl;

    /* The length of this video in milliseconds. */
    /* READ-ONLY */
    private Long length;

    /* A map of names and values for custom fields set up for videos in your account. More information and examples. */
    private Map<String, String> customFields;

    /* An EconomicsEnum. Either FREE or AD_SUPPORTED. AD_SUPPORTED means that ad requests are enabled for the Video. */
    private Economics economics;

    /* A string representing the ad key/value pairs assigned to the video. Key/value pairs are formatted as key=value and are separated by ampersands (&). For example: "adKeys":"category=sports&live=true"  */
    private Map<String, String> adKeys;

    /* True indicates that the video is geo-restricted. */
    private Boolean geoRestricted;

    /* A list of the ISO-3166 two-letter codes of the countries to enforce geo-restriction rules on. Use lowercase for the country codes. */
    private List<String> geoFilteredCountries;

    /* If true, the video can be viewed in all countries except those listed in geoFilteredCountries; if false, the video can be viewed only in the countries listed in geoFilteredCountries. */
    private Boolean geoFilterExclude;

    /* How many times the Video has been played since its creation. */
    /* READ-ONLY */
    private Integer playsTotal;

    /* How many times the Video has been played within the past seven days, exclusive of today. */
    /* READ-ONLY */
    private Integer playsTrailingWeek;

    /** Returns the name field, used in Brightcove */
    public String getName() {
        return name;
    }

    /** Sets the name field, used in Brightcove */
    public void setName(String name) {
        this.name = name;
    }

    /** Returns the Brightcove video ID */
    public String getBrightcoveId() {
        return brightcoveId;
    }

    /** Sets the Brightcove ID. */
    /** Intentionally private.  Property is READ-ONLY in Brightcove */
    private void setBrightcoveId(String brightcoveId) {
        this.brightcoveId = brightcoveId;
    }

    /** Gets the Reference ID, used in Brightcove */
    public String getReferenceId() {
        return referenceId;
    }

    /** Sets the Reference ID, used in Brightcove */
    public void setReferenceId(String referenceId) {
        this.referenceId = referenceId;
    }

    /** Returns the Account ID, used in Brightcove */
    public String getAccountId() {
        return accountId;
    }

    /** Returns the encoding to be specified when creating a video in Brightcove */
    public Encoding getEncoding() {
        return encoding;
    }

    /** Sets encoding to be specified when creating a video in Brightcove */
    public void setEncoding(Encoding encoding) {
        this.encoding = encoding;
    }

    /** Returns the shortDescription field, used in Brightcove */
    public String getShortDescription() {
        return shortDescription;
    }

    /** Sets the shortDescription field, used in Brightcove */
    public void setShortDescription(String shortDescription) {
        this.shortDescription = shortDescription;
    }

    /** Returns the longDescription field, used in Brightcove */
    public String getLongDescription() {
        return longDescription;
    }

    /** sets the longDescription field, used in Brightcove */
    public void setLongDescription(String longDescription) {
        this.longDescription = longDescription;
    }

    /** Returns the FLV URL from Brightcove */
    public String getFlvUrl() {
        return flvUrl;
    }

    public Date getCreationDate() {
        return creationDate;
    }

    public Date getPublishedDate() {
        return publishedDate;
    }

    public Date getLastModifiedDate() {
        return lastModifiedDate;
    }

    public ItemState getItemState() {
        return itemState;
    }

    public void setItemState(ItemState itemState) {
        this.itemState = itemState;
    }

    public Date getStartDate() {
        return startDate;
    }

    public void setStartDate(Date startDate) {
        this.startDate = startDate;
    }

    public Date getEndDate() {
        return endDate;
    }

    public void setEndDate(Date endDate) {
        this.endDate = endDate;
    }

    public String getLinkUrl() {
        return linkUrl;
    }

    public void setLinkUrl(String linkUrl) {
        this.linkUrl = linkUrl;
    }

    public String getLinkText() {
        return linkText;
    }

    public void setLinkText(String linkText) {
        this.linkText = linkText;
    }

    public List<String> getTags() {
        return tags;
    }

    public void setTags(List<String> tags) {
        this.tags = tags;
    }

    public String getVideoStillUrl() {
        return videoStillUrl;
    }

    public String getThumbnailUrl() {
        return thumbnailUrl;
    }

    public Long getLength() {
        return length;
    }

    public Map<String, String> getCustomFields() {
        return customFields;
    }

    public void setCustomFields(Map<String, String> customFields) {
        this.customFields = customFields;
    }

    public Economics getEconomics() {
        return economics;
    }

    public void setEconomics(Economics economics) {
        this.economics = economics;
    }

    public Map<String, String> getAdKeys() {
        return adKeys;
    }

    public void setAdKeys(Map<String, String> adKeys) {
        this.adKeys = adKeys;
    }

    public Boolean getGeoRestricted() {
        return geoRestricted;
    }

    public void setGeoRestricted(Boolean geoRestricted) {
        this.geoRestricted = geoRestricted;
    }

    public List<String> getGeoFilteredCountries() {
        return geoFilteredCountries;
    }

    public void setGeoFilteredCountries(List<String> geoFilteredCountries) {
        this.geoFilteredCountries = geoFilteredCountries;
    }

    public Boolean getGeoFilterExclude() {
        return geoFilterExclude;
    }

    public void setGeoFilterExclude(Boolean geoFilterExclude) {
        this.geoFilterExclude = geoFilterExclude;
    }

    public Integer getPlaysTotal() {
        return playsTotal;
    }

    public Integer getPlaysTrailingWeek() {
        return playsTrailingWeek;
    }

    // --- AbstractStorageItem support ---

    @Override
    public void initialize(String settingsKey, Map<String, Object> settings) {
        super.initialize(settingsKey, settings);

        setReadServiceUrl(ObjectUtils.to(String.class, settings.get(READ_SERVICE_URL_SETTING)));
        if(ObjectUtils.isBlank(getReadServiceUrl())) {
            throw new SettingsException(settingsKey + "/" + READ_SERVICE_URL_SETTING, "No read service url!");
        }

        setWriteServiceUrl(ObjectUtils.to(String.class, settings.get(WRITE_SERVICE_URL_SETTING)));
        if(ObjectUtils.isBlank(getWriteServiceUrl())) {
            throw new SettingsException(settingsKey + "/" + WRITE_SERVICE_URL_SETTING, "No write service url!");
        }

        setReadToken(ObjectUtils.to(String.class, settings.get(READ_TOKEN_SETTING)));
        if (ObjectUtils.isBlank(getReadToken())) {
            throw new SettingsException(settingsKey + "/" + READ_TOKEN_SETTING, "No read token!");
        }

        setWriteToken(ObjectUtils.to(String.class, settings.get(WRITE_TOKEN_SETTING)));
        if (ObjectUtils.isBlank(getWriteToken())) {
            throw new SettingsException(settingsKey + "/" + WRITE_TOKEN_SETTING, "No write token!");
        }

        setReadUrlToken(ObjectUtils.to(String.class, settings.get(READ_URL_TOKEN_SETTING)));
        if (ObjectUtils.isBlank(getReadUrlToken())) {
            throw new SettingsException(settingsKey + "/" + READ_URL_TOKEN_SETTING, "No read url token!");
        }

        setDefaultEncoding(ObjectUtils.to(Encoding.class, settings.get(DEFAULT_ENCODING_SETTING)));

        setPreviewPlayerKey(ObjectUtils.to(String.class, settings.get(PREVIEW_PLAYER_KEY_SETTING)));

        setPreviewPlayerId(ObjectUtils.to(String.class, settings.get(PREVIEW_PLAYER_ID_SETTING)));
    }

    @Override
    public String getPublicUrl() {

        String url = null;

        StringBuilder requestUrl = new StringBuilder();
        HttpClient client = new DefaultHttpClient();

        try {
            requestUrl.append(getReadServiceUrl());
            requestUrl.append("?command=find_video_by_id");
            requestUrl.append("&token=").append(getReadUrlToken());
            requestUrl.append("&video_id=").append(getBrightcoveId());
            requestUrl.append("&video_fields=FLVURL");

            HttpGet httpGet = new HttpGet(requestUrl.toString());

            HttpResponse response = client.execute(httpGet);

            StringWriter writer = new StringWriter();
            IOUtils.copy(response.getEntity().getContent(), writer);

            Map<String, Object> videoJson = (Map<String, Object>) ObjectUtils.fromJson(writer.toString());

            if(!ObjectUtils.isBlank(videoJson)) {
                url = videoJson.get("FLVURL").toString();
            }
        } catch(IOException ex) {
            throw new IllegalStateException("Could not retrieve FLV_URL from Brightcove!");
        } finally {
            try {
                client.getConnectionManager().shutdown();
            } catch (RuntimeException ignore) {
                throw new IllegalStateException("Could not close connection to Brightcove API!");
            }
        }

        return url;
    }

    @Override
    protected InputStream createData() throws MalformedURLException, IOException {

        String publicUrl = getPublicUrl();
        if(!ObjectUtils.isBlank(publicUrl)) {
            URL url = new URL(publicUrl);
            return url.openStream();
        }

        return null;
    }

    @Override
    protected void saveData(InputStream data) throws IOException {

        Map<String, Object> requestJson = new HashMap<String, Object>();
        requestJson.put("method", "create_video");

        Map<String, Object> params = new HashMap<String, Object>();

        // set writeToken as the "token" parameter or throw an exception if it's.
        if(this.writeToken != null) {
            params.put("token", this.writeToken);
        } else {
            throw new IllegalStateException("writeToken is null.");
        }

        // encoding is required by Brightcove, so throw an error if it's not set.
        if(this.encoding != null) {
            params.put("encode_to", this.encoding.name());
        } else if(this.defaultEncoding != null) {
            params.put("encode_to", this.defaultEncoding.name());
        }

        // name is required by Brightcove, so throw an error if it's not set.
        if(this.name == null) {
            throw new IllegalStateException("name is null.");
        }

        // shortDescription is required by Brightcove, so throw an error if it's not set.
        if(this.shortDescription == null) {
            throw new IllegalStateException("shortDescription is null.");
        }

        params.put("video", buildVideoJson());
        params.put("filename", getPath());

        requestJson.put("params", params);

        HttpClient client = new DefaultHttpClient();

        try {

            HttpPost httpPost = new HttpPost(getWriteServiceUrl());

            MultipartEntity reqEntity = new MultipartEntity();

            reqEntity.addPart("JSON-RPC", new StringBody(ObjectUtils.toJson(requestJson)));

            // create a temporary File.  This is necessary, because the Content-Length attribute cannot
            // be known otherwise.  Using InputStreamBody instead of FileBody in the HttpPost request method
            // results in a cryptic "error 100 - UnknownServerError" response from BrightCove.

            File storageFile = File.createTempFile(getPath().replaceAll("/", ""), ".video");
            storageFile.deleteOnExit();

            try {
                FileOutputStream foStream = new FileOutputStream(storageFile);
                try {
                    IOUtils.copy(data, foStream);
                } finally {
                    foStream.close();
                }

                FileBody fileBody = new FileBody(storageFile);
                reqEntity.addPart(getPath(), fileBody);
                httpPost.setEntity(reqEntity);

                HttpResponse response = client.execute(httpPost);

                StringWriter writer = new StringWriter();
                IOUtils.copy(response.getEntity().getContent(), writer);

                Map<String, Object> responseJson = (Map<String, Object>) ObjectUtils.fromJson(writer.toString());

                if(!ObjectUtils.isBlank(responseJson)) {
                    String brightcoveId = ObjectUtils.to(String.class, responseJson.get("result"));
                    if(!ObjectUtils.isBlank(brightcoveId)) {
                        setBrightcoveId(brightcoveId);
                    }
                }

            } finally {
                IoUtils.delete(storageFile);
            }
        } finally {
            try { client.getConnectionManager().shutdown(); } catch (RuntimeException ignore) { }
        }
    }

    /**
     * This method is explicitly without an InputStream parameter, because I am not implementing support for updating
     * the raw video data for a video in Brightcove.  If new video data is needed, a new BrightcoveStorageItem should
     * be created.  If the old video data needs to be removed, call .delete() on it before replacing it with a new
     * BrightcoveStorageItem.
     * @throws IOException
     */
    public Map<String, Object> pushToBrightcove() {

        try {
            Map<String, Object> requestJson = new HashMap<String, Object>();
            requestJson.put("method", "update_video");

            // set writeToken as the "token" parameter or throw an exception if it's.
            Map<String, Object> params = new HashMap<String, Object>();
            if(this.writeToken != null) {
                params.put("token", this.writeToken);
            } else {
                throw new IllegalStateException("writeToken is null.");
            }

            Map<String, Object> video = buildVideoJson();

            params.put("video", video);
            requestJson.put("params", params);

            HttpClient client = new DefaultHttpClient();
            try {

                HttpPost httpPost = new HttpPost(getWriteServiceUrl());

                MultipartEntity reqEntity = new MultipartEntity();

                reqEntity.addPart("JSON-RPC", new StringBody(ObjectUtils.toJson(requestJson)));

                httpPost.setEntity(reqEntity);

                HttpResponse response = client.execute(httpPost);

                StringWriter writer = new StringWriter();
                IOUtils.copy(response.getEntity().getContent(), writer);

                Map<String, Object> resultJson = (Map<String, Object>) ObjectUtils.fromJson(writer.toString());

                if(!ObjectUtils.isBlank(resultJson.get("error"))) {
                    return null;
                } else {
                    Map<String, Object> videoJson = (Map<String, Object>) resultJson.get("result");
                    update(videoJson);
                    return videoJson;
                }
            } finally {
                try { client.getConnectionManager().shutdown(); } catch (RuntimeException ignore) { }
            }
        } catch(IOException e) {
            return null;
        }
    }

    public boolean pullFromBrightcove() {

        try {
            update(fetchVideoJsonFromBrightcove());
            return true;
        } catch(IOException e) {
            return false;
        }
    }

    private void update(Map<String, Object> videoJson) {

        if(!ObjectUtils.isBlank(videoJson.get("id"))) {
            this.brightcoveId = ObjectUtils.to(String.class, videoJson.get("id"));
        }

        if(!ObjectUtils.isBlank(videoJson.get("name"))) {
            this.name = ObjectUtils.to(String.class, videoJson.get("name"));
        }

        if(!ObjectUtils.isBlank(videoJson.get("shortDescription"))) {
            this.shortDescription = ObjectUtils.to(String.class, videoJson.get("shortDescription"));
        }

        if(!ObjectUtils.isBlank(videoJson.get("longDescription"))) {
            this.longDescription = ObjectUtils.to(String.class, videoJson.get("longDescription"));
        }

        if(!ObjectUtils.isBlank(videoJson.get("creationDate"))) {
            this.creationDate = ObjectUtils.to(Date.class, videoJson.get("creationDate"));
        }

        if(!ObjectUtils.isBlank(videoJson.get("publishedDate"))) {
            this.publishedDate = ObjectUtils.to(Date.class, videoJson.get("publishedDate"));
        }

        if(!ObjectUtils.isBlank(videoJson.get("lastModifiedDate"))) {
            this.lastModifiedDate = ObjectUtils.to(Date.class, videoJson.get("lastModifiedDate"));
        }

        if(!ObjectUtils.isBlank(videoJson.get("linkURL"))) {
            this.linkUrl = ObjectUtils.to(String.class, videoJson.get("linkURL"));
        }

        if(!ObjectUtils.isBlank(videoJson.get("linkText"))) {
            this.linkText = ObjectUtils.to(String.class, videoJson.get("linkText"));
        }

        if(!ObjectUtils.isBlank(videoJson.get("tags"))) {
            this.tags = ObjectUtils.to(LIST_STRING_TYPE, videoJson.get("tags"));
        }

        if(!ObjectUtils.isBlank(videoJson.get("videoStillURL"))) {
            this.videoStillUrl = ObjectUtils.to(String.class, videoJson.get("videoStillURL"));
        }

        if(!ObjectUtils.isBlank(videoJson.get("thumbnailURL"))) {
            this.thumbnailUrl = ObjectUtils.to(String.class, videoJson.get("thumbnailURL"));
        }

        if(!ObjectUtils.isBlank(videoJson.get("referenceId"))) {
            this.referenceId = ObjectUtils.to(String.class, videoJson.get("referenceId"));
        }

        if(!ObjectUtils.isBlank(videoJson.get("length"))) {
            this.length = ObjectUtils.to(Long.class, videoJson.get("length"));
        }

        if(!ObjectUtils.isBlank(videoJson.get("economics"))) {
            try {
                this.economics = ObjectUtils.to(Economics.class, videoJson.get("economics"));
            } catch (RuntimeException ignore) { }
        }

        if(!ObjectUtils.isBlank(videoJson.get("playsTotal"))) {
            this.playsTotal = ObjectUtils.to(Integer.class, videoJson.get("playsTotal"));
        }

        if(!ObjectUtils.isBlank(videoJson.get("playsTrailingWeek"))) {
            this.playsTrailingWeek = ObjectUtils.to(Integer.class, videoJson.get("playsTrailingWeek"));
        }

        if(!ObjectUtils.isBlank(videoJson.get("FLVURL"))) {
            this.flvUrl = ObjectUtils.to(String.class, videoJson.get("FLVURL"));
        }
    }

    public void delete() throws IOException {

        Map<String, Object> requestJson = new HashMap<String, Object>();
        requestJson.put("method", "delete_video");

        // set writeToken as the "token" parameter or throw an exception if it's.
        Map<String, Object> params = new HashMap<String, Object>();
        if(this.writeToken != null) {
            params.put("token", this.writeToken);
        } else {
            throw new IllegalStateException("writeToken is null.");
        }
    }

    private Map<String, Object> buildVideoJson() {

        Map<String, Object> videoJson = new HashMap<String, Object>();
        // set the brightcoveId as the "id" property of the "video" json property or throw an exception if it's null
        if(this.brightcoveId != null) {
            videoJson.put("id", this.brightcoveId);
        }

        if(this.name != null) {
            videoJson.put("name", this.name);
        }

        if(this.referenceId != null) {
            videoJson.put("referenceId", this.referenceId);
        }

        if(this.shortDescription != null) {
            videoJson.put("shortDescription", this.shortDescription);
        }

        if(this.longDescription != null) {
            videoJson.put("longDescription", this.longDescription);
        }

        if(this.itemState != null) {
            videoJson.put("itemState", this.itemState.name());
        }

        if(this.startDate != null) {
            videoJson.put("startDate", this.startDate);
        }

        if(this.endDate != null) {
            videoJson.put("endDate", this.endDate);
        }

        if(this.linkUrl != null) {
            videoJson.put("linkURL", this.linkUrl);
        }

        if(this.linkText != null) {
            videoJson.put("linkText", this.linkText);
        }

        if(this.tags != null && this.tags.size() > 0) {
            videoJson.put("tags", this.tags);
        }

        if(this.customFields != null) {
            videoJson.put("customFields", this.customFields);
        }

        if(this.economics != null) {
            videoJson.put("economics", this.economics.name());
        }

        if(this.adKeys != null) {
            List<String> keyValues = new ArrayList<String>();
            for(String key : this.adKeys.keySet()) {
                keyValues.add(key + "=" + adKeys.get(key));
            }
            videoJson.put("adKeys", StringUtils.join(keyValues, "&"));
        }

        if(this.geoRestricted != null) {
            videoJson.put("geoRestricted", this.geoRestricted);
        }

        if(this.geoFilteredCountries != null) {
            videoJson.put("geoFilteredCountries", this.geoFilteredCountries);
        }

        if(this.geoFilterExclude != null) {
            videoJson.put("geoFilterExclude", this.geoFilterExclude);
        }

        return videoJson;
    }

    private Map<String, Object> fetchVideoJsonFromBrightcove() throws IOException {

        StringBuilder requestUrl = new StringBuilder();

        // start with the readServiceUrl or throw an exception if it's null
        if(this.readServiceUrl != null) {
            requestUrl.append(this.readServiceUrl);
        } else {
            throw new IllegalStateException("readServiceUrl is null.");
        }

        // set the brightcoveId as a "video_id" parameter or throw an exception if it's null
        if(getBrightcoveId() != null) {
            // append "find_video_by_id" as the "command" parameter (differs significantly from the POST methods)
            requestUrl.append("?command=find_video_by_id");
            requestUrl.append("&video_id=").append(getBrightcoveId());
        } else if(getReferenceId() != null) {
            // append "find_vide_by_reference_id" as the "command" parameter
            requestUrl.append("?command=find_video_by_reference_id");
            requestUrl.append("&reference_id=").append(getReferenceId());
        } else {
            throw new IllegalStateException("brightcoveId and referenceId are both null.");
        }

        // set readUrlToken or readToken as the "token" parameter or throw an exception if both are null.
        if(this.readUrlToken != null) {
            requestUrl.append("&token=").append(this.readUrlToken);
        } else if(this.readToken != null) {
            requestUrl.append("&token=").append(this.readToken);
        } else {
            throw new IllegalStateException("Both readToken and readUrlToken are null.");
        }

        HttpClient client = new DefaultHttpClient();

        try {
            HttpGet httpGet = new HttpGet(requestUrl.toString());

            HttpResponse response = client.execute(httpGet);

            StringWriter writer = new StringWriter();
            IOUtils.copy(response.getEntity().getContent(), writer);

            Map<String, Object> resultJson = (Map<String, Object>) ObjectUtils.fromJson(writer.toString());

            if(ObjectUtils.isBlank(resultJson)) {
                if(getBrightcoveId() != null) {
                    throw new IllegalStateException("No video was found in Brightcove with brightcoveId = " + getBrightcoveId());
                } else if(getReferenceId() != null) {
                    throw new IllegalStateException("No video was found in Brightcove with referenceId = " + getReferenceId());
                } else {
                    throw new IllegalStateException("This point should never be reached; both brightcoveId and referenceId are null!");
                }

            } else {
                return resultJson;
            }

        } finally {
            try { client.getConnectionManager().shutdown(); } catch (RuntimeException ignore) { }
        }
    }

    @Override
    public boolean isInStorage() {

        return false;
    }

    public static enum ItemState {
        ACTIVE,
        INACTIVE,
        DELETED
    }

    public static enum Economics {
        FREE,
        AD_SUPPORTED
    }

    public static enum Encoding {
        FLV,
        MP4
    }

    public TranscodingStatus getTranscodingStatus() {
         throw new UnsupportedOperationException();
    }

    public String getTranscodingError() {
         throw new UnsupportedOperationException();
    }

    public DurationType getDurationType() {
         throw new UnsupportedOperationException();
    }

    public List<Integer> getTranscodingFlavorIds() {
         throw new UnsupportedOperationException();
    }
<<<<<<< HEAD
    public void setThumbnailUrl(String thumbnailUrl) {
         throw new UnsupportedOperationException();
    }
=======

>>>>>>> 298c5ef1
    public void push() {
         pushToBrightcove();
    }

    public boolean pull() {
         return pullFromBrightcove();
    }

    public String getExternalId() {
         return getBrightcoveId();
    }

}<|MERGE_RESOLUTION|>--- conflicted
+++ resolved
@@ -968,13 +968,10 @@
     public List<Integer> getTranscodingFlavorIds() {
          throw new UnsupportedOperationException();
     }
-<<<<<<< HEAD
     public void setThumbnailUrl(String thumbnailUrl) {
          throw new UnsupportedOperationException();
     }
-=======
-
->>>>>>> 298c5ef1
+
     public void push() {
          pushToBrightcove();
     }
