package com.psddev.dari.util;

import java.awt.image.BufferedImage;
<<<<<<< HEAD
import java.io.BufferedInputStream;
import java.io.File;
import java.io.FileInputStream;
import java.io.FileOutputStream;
=======
import java.io.ByteArrayOutputStream;
>>>>>>> fc182ce7
import java.io.IOException;
import java.net.URI;
import java.net.URISyntaxException;
import java.net.URL;
import java.security.MessageDigest;
import java.security.NoSuchAlgorithmException;
import java.text.SimpleDateFormat;
import java.util.Arrays;
import java.util.List;
import java.util.TimeZone;
import javax.imageio.ImageIO;
import javax.servlet.ServletException;
import javax.servlet.ServletOutputStream;
import javax.servlet.http.HttpServlet;
import javax.servlet.http.HttpServletRequest;
import javax.servlet.http.HttpServletResponse;
import org.imgscalr.Scalr;
import org.joda.time.DateTime;

@RoutingFilter.Path(application = "_image", value = "")
public class JavaImageServlet extends HttpServlet {
    private static final List<String> BASIC_COMMANDS = Arrays.asList("circle", "grayscale", "invert", "sepia", "star", "starburst", "flipH", "flipV", "sharpen", "blur"); //Commands that don't require a value
    private static final List<String> PNG_COMMANDS = Arrays.asList("circle", "star", "starburst"); //Commands that return a PNG regardless of input
    private static final String QUALITY_OPTION = "quality";
    private static SimpleDateFormat expiresDateFormat = new SimpleDateFormat("EEE, dd MMM yyyy HH:mm:ss zzz");
    protected static final String SERVLET_PATH = StringUtils.ensureEnd(RoutingFilter.Static.getApplicationPath("_image"), "/");

    @Override
    public void service(HttpServletRequest request, HttpServletResponse response) throws IOException, ServletException {

        String[] urlAttributes = request.getServletPath().split("/http");
        String basePath = urlAttributes[0];
        String imageUrl = "";
        if (urlAttributes.length == 1 && request.getParameter("url") != null) {
            imageUrl = request.getParameter("url");
        } else if (urlAttributes.length == 2) {
            imageUrl = "http" + urlAttributes[1];
            if (!imageUrl.contains("://") && imageUrl.contains(":/")) {
                imageUrl = imageUrl.replace(":/", "://");
            }
        }

        if (!StringUtils.isBlank(imageUrl)) {

            String imageType = "png";
            if (imageUrl.endsWith(".jpg") || imageUrl.endsWith(".jpeg")) {
                imageType = "jpg";
            } else if (imageUrl.endsWith(".gif")) {
                imageType = "gif";
            }

            JavaImageEditor javaImageEditor = ObjectUtils.to(JavaImageEditor.class, ImageEditor.Static.getInstance(ImageEditor.JAVA_IMAGE_EDITOR_NAME));

            String[] parameters = null;
            if (!StringUtils.isBlank(javaImageEditor.getBaseUrl())) {
                Integer parameterIndex = null;
                parameterIndex = basePath.indexOf(SERVLET_PATH) + SERVLET_PATH.length();
                parameters = basePath.substring(parameterIndex).split("/");
            } else {
                parameters = basePath.substring(SERVLET_PATH.length()).split("/");
            }

            //Verify key
            boolean cacheImage = !StringUtils.isBlank(javaImageEditor.getCachePath());
            if (!StringUtils.isBlank(javaImageEditor.getSharedSecret())) {
                StringBuilder commandsBuilder = new StringBuilder();
                for (int i = 2; i < parameters.length; i++) {
                    commandsBuilder.append(StringUtils.encodeUri(parameters[i]))
                                   .append('/');
                }

                Long expireTs = (long) Integer.MAX_VALUE;
                String signature = expireTs + javaImageEditor.getSharedSecret() + StringUtils.decodeUri("/" + commandsBuilder.toString()) + imageUrl;

                String md5Hex = StringUtils.hex(StringUtils.md5(signature));
                String requestSig = md5Hex.substring(0, 7);

                if (!parameters[0].equals(requestSig) || !parameters[1].equals(expireTs.toString())) {
                    if (!StringUtils.isBlank(javaImageEditor.getErrorImage())) {
                        cacheImage = false;
                        imageUrl = javaImageEditor.getErrorImage();
                        response.setStatus(500);
                    } else {
                        response.sendError(404);
                        return;
                    }
                }
            }

            //Local Cache
            File file = null;
            if (cacheImage) {
                String cachePath = javaImageEditor.getCachePath();
                if (!cachePath.endsWith("/")) {
                    cachePath += "/";
                }

                String requestUrl = request.getQueryString() != null ? request.getServletPath() + "?" + request.getQueryString() : request.getServletPath();
                String md5Hex = StringUtils.hex(StringUtils.md5(requestUrl));
                String baseDir = cachePath + md5Hex.substring(0, 2);
                String imageDir = baseDir + "/" + md5Hex.substring(2, 6);

                File baseFolder = new File(baseDir);
                if (!baseFolder.exists()) {
                    if (!baseFolder.mkdir()) {
                        throw new IOException(String.format("Unable to create folder %s", baseDir));
                    }
                }

                File imageFolder = new File(imageDir);
                if (!imageFolder.exists()) {
                    if (!imageFolder.mkdir()) {
                        throw new IOException(String.format("Unable to create folder %s", imageFolder));
                    }
                }

                String filePath = StringUtils.encodeUri(requestUrl);
                if (filePath.length() > 255) {
                    String hashCode = StringUtils.hex(StringUtils.md5(filePath));
                    filePath = hashCode + filePath.substring(filePath.length() - 255 + hashCode.length());
                }

                filePath = imageFolder + "/" + filePath;
                file = new File(filePath);
                if (file.exists() && !file.isDirectory()) {
                    ServletOutputStream out = response.getOutputStream();

                    response.setHeader("Content-Type", "image/" + imageType);
                    response.setContentLength((int) file.length());

                    BufferedInputStream inputStream = new BufferedInputStream(new FileInputStream(file));

                    int b;
                    while ((b = inputStream.read()) != -1) {
                        out.write(b);
                    }

                    inputStream.close();
                    out.close();

                    return;
                }
            }

            BufferedImage bufferedImage;

            try {
                URL url = new URL(imageUrl);
                URI uri = new URI(url.getProtocol(), url.getAuthority(), url.getPath(), url.getQuery(), url.getRef());

                if ((imageUrl.endsWith("tif") || imageUrl.endsWith("tiff")) && ObjectUtils.getClassByName(JavaImageEditor.TIFF_READER_CLASS) != null) {
                    bufferedImage = JavaImageTiffReader.readTiff(uri.toString());
                } else {
                    bufferedImage = ImageIO.read(new URL(uri.toString()));
                }
            } catch (URISyntaxException ex) {
                bufferedImage = null;
            }

            if (bufferedImage == null) {
                throw new IOException(String.format("Unable to process image %s", imageUrl));
            }

            Scalr.Method quality = null;
            for (int i = 0; i < parameters.length; i = i + 2) {
                String command = parameters[i];

                if (command.equals(QUALITY_OPTION)) {
                    String value = parameters[i + 1];
                    try {
                        quality = Scalr.Method.valueOf(Scalr.Method.class, value.toUpperCase());
                    } catch (IllegalArgumentException ex) {
                        quality = javaImageEditor.findQualityByInteger(Integer.parseInt(value));
                    }
                }
            }

            for (int i = 0; i < parameters.length; i = i + 2) {
                String command = parameters[i];
                String value = i + 1 < parameters.length ? parameters[i + 1] : "";
                boolean validComand = true;

                if (command.equals(ImageEditor.RESIZE_COMMAND)) {
                    String option = null;
                    Integer width = null;
                    Integer height = null;

                    if (value.endsWith("!")) {
                        option = ImageEditor.RESIZE_OPTION_IGNORE_ASPECT_RATIO;
                    } else if (value.endsWith(">")) {
                        option = ImageEditor.RESIZE_OPTION_ONLY_SHRINK_LARGER;
                    } else if (value.endsWith("<")) {
                        option = ImageEditor.RESIZE_OPTION_ONLY_ENLARGE_SMALLER;
                    } else if (value.endsWith("^")) {
                        option = ImageEditor.RESIZE_OPTION_FILL_AREA;
                    }
                    if (option != null) {
                        value = value.substring(0, value.length() - 1);
                    }

                    String[] wh = value.split("x");
                    width = parseInteger(wh[0]);
                    if (wh.length == 2) {
                        height = parseInteger(wh[1]);
                    }

                    bufferedImage = javaImageEditor.reSize(bufferedImage, width, height, option, quality);

                } else if (command.equals(ImageEditor.CROP_COMMAND)) {
                    Integer x = 0;
                    Integer y = 0;
                    Integer width = null;
                    Integer height = null;
                    String[] size;

                    if (value.contains("+")) {
                        int delimiter = value.indexOf("+");
                        String[] xy = value.substring(delimiter + 1).split("\\+");

                        x = parseInteger(xy[0]) != null ? parseInteger(xy[0]) : 0;
                        y = parseInteger(xy[1]) != null ? parseInteger(xy[1]) : 0;

                        size = value.substring(0, delimiter).split("x");

                    } else {
                        size = value.split("x");
                        if (size.length > 3) {
                            x = parseInteger(size[0]) != null ? parseInteger(size[0]) : 0;
                            y = parseInteger(size[1]) != null ? parseInteger(size[1]) : 0;
                            size[0] = size[2];
                            size[1] = size[3];
                        }
                    }

                    width = parseInteger(size[0]);
                    if (size.length > 1) {
                        height = parseInteger(size[1]);
                    }

                    bufferedImage = javaImageEditor.crop(bufferedImage, x, y, width, height);

                } else if (command.equals(JavaImageEditor.THUMBNAIL_COMMAND)) {
                    String option = null;

                    if (value.endsWith("!")) {
                        option = ImageEditor.RESIZE_OPTION_IGNORE_ASPECT_RATIO;
                    } else if (value.endsWith(">")) {
                        option = ImageEditor.RESIZE_OPTION_ONLY_SHRINK_LARGER;
                    } else if (value.endsWith("<")) {
                        option = ImageEditor.RESIZE_OPTION_ONLY_ENLARGE_SMALLER;
                    } else if (value.endsWith("^")) {
                        option = ImageEditor.RESIZE_OPTION_FILL_AREA;
                    }
                    if (option != null) {
                        value = value.substring(0, value.length() - 1);
                    }

                    String[] wh = value.split("x");
                    if (ObjectUtils.isBlank(wh) || wh.length < 2) {
                        continue;
                    }
                    Integer width = ObjectUtils.to(Integer.class, wh[0]);
                    Integer height = ObjectUtils.to(Integer.class, wh[1]);

                    int resizeHeight =  height;
                    int resizeWidth = width;

                    if (option == null || !option.equals(ImageEditor.RESIZE_OPTION_IGNORE_ASPECT_RATIO)) {
                        resizeHeight = (int) ((double) bufferedImage.getHeight() / (double) bufferedImage.getWidth() * (double) width);
                        resizeWidth  = (int) ((double) bufferedImage.getWidth() / (double) bufferedImage.getHeight() * (double) height);
                    }

                    bufferedImage = javaImageEditor.reSize(bufferedImage, resizeWidth, resizeHeight, option, quality);
                    if ((width != bufferedImage.getWidth() || height != bufferedImage.getHeight())) {

                        //Allows for crop when reSized size is slightly off
                        if (width > bufferedImage.getWidth() && (width - 2) <= bufferedImage.getWidth()) {
                            width = bufferedImage.getWidth();
                        }

                        if (height > bufferedImage.getHeight() && (height - 2) <= bufferedImage.getHeight()) {
                            height = bufferedImage.getHeight();
                        }

                        int x = 0;
                        int y = 0;

                        //center automatic crop
                        if (bufferedImage.getWidth() > width) {
                            x = (bufferedImage.getWidth() - width) / 2;
                        }
                        if (bufferedImage.getHeight() > height) {
                            y = (bufferedImage.getHeight() - height) / 2;
                        }

                        if (width <= bufferedImage.getWidth() && height <= bufferedImage.getHeight()) {
                            bufferedImage = javaImageEditor.crop(bufferedImage, x, y, width, height);
                        }
                    }

                } else if (command.equals("grayscale")) {
                    bufferedImage = javaImageEditor.grayscale(bufferedImage);

                } else if (command.equals("brightness")) {
                    String[] wh = value.split("x");
                    Double brightness = Double.valueOf(wh[0]);
                    Double contrast = wh.length > 1 ? Double.valueOf(wh[1]) : 0.0d;

                    if (Math.abs(brightness) < 0) {
                        brightness *= 100;
                    }

                    if (Math.abs(contrast) < 0) {
                        contrast *= 100;
                    }

                    bufferedImage = javaImageEditor.brightness(bufferedImage, brightness.intValue(), contrast.intValue());

                } else if (command.equals("sharpen")) {
                    Integer ammount = null;
                    try {
                        ammount = Integer.parseInt(value);
                    } catch (NumberFormatException ex) {
                        ammount = 2;
                    }
                    bufferedImage = javaImageEditor.sharpen(bufferedImage, ammount);

                } else if (command.equals("blur")) {
                    int defaultBlur = 1;

                    if (value.contains("x")) {
                        String[] axywh = value.split("x");
                        int ammount = defaultBlur;
                        int sizeOffset = 0;
                        if (axywh.length > 4) {
                            ammount = Integer.parseInt(axywh[0]);
                            sizeOffset = 1;
                        }
                        int x = Integer.parseInt(axywh[sizeOffset]);
                        int y = Integer.parseInt(axywh[sizeOffset + 1]);
                        int w = Integer.parseInt(axywh[sizeOffset + 2]);
                        int h = Integer.parseInt(axywh[sizeOffset + 3]);

                        bufferedImage = javaImageEditor.blurArea(bufferedImage, ammount, x, y, w, h);
                    } else {
                        Integer ammount = null;
                        try {
                            ammount = Integer.parseInt(value);
                        } catch (NumberFormatException ex) {
                            ammount = defaultBlur;
                        }
                        bufferedImage = javaImageEditor.blur(bufferedImage, ammount);
                    }

                } else if (command.equals("contrast")) {
                    Double contrast = Double.valueOf(value);
                    if (Math.abs(contrast) < 0) {
                        contrast *= 100;
                    }

                    bufferedImage = javaImageEditor.brightness(bufferedImage, 0, contrast.intValue());

                } else if (command.equals("flipflop")) {
                    if (value.equals("horizontal")) {
                        bufferedImage = javaImageEditor.flipHorizontal(bufferedImage);
                    } else if (value.equals("vertical")) {
                        bufferedImage = javaImageEditor.flipVertical(bufferedImage);
                    }
                } else if (command.equals("flipH")) {
                    bufferedImage = javaImageEditor.flipHorizontal(bufferedImage);
                } else if (command.equals("flipV")) {
                    bufferedImage = javaImageEditor.flipVertical(bufferedImage);
                } else if (command.equals("invert")) {
                    bufferedImage = javaImageEditor.invert(bufferedImage);

                } else if (command.equals("rotate")) {
                    bufferedImage = javaImageEditor.rotate(bufferedImage, Integer.valueOf(parameters[i + 1]));

                } else if (command.equals("sepia")) {
                    bufferedImage = javaImageEditor.sepia(bufferedImage);

                } else if (command.equals("format")) {
                    imageType = value;

                } else if (command.equals("circle")) {
                    bufferedImage = javaImageEditor.circle(bufferedImage);

                } else if (command.equals("star")) {
                    bufferedImage = javaImageEditor.star(bufferedImage);

                } else if (command.equals("starburst")) {
                    int size = 5;
                    int count = 30;
                    if (value.contains("x")) {
                        String[] sc = value.split("x");
                        if (!StringUtils.isBlank(sc[0])) {
                            size = Integer.parseInt(sc[0]);
                        }
                        if (sc.length > 1 && !StringUtils.isBlank(sc[1])) {
                            count = Integer.parseInt(sc[1]);
                        }
                    }
                    bufferedImage = javaImageEditor.starburst(bufferedImage, size, count);

                } else {
                    validComand = false;
                }

                if (PNG_COMMANDS.contains(command)) {
                    imageType = "png";
                }

                //shift offset if a command wasn't found or a basic command has no value
                if (!validComand || (BASIC_COMMANDS.contains(command) && !StringUtils.isBlank(value) && !value.toLowerCase().equals("true"))) {
                    i = i - 1;
                }
            }

            Integer maxAge = Settings.getOrDefault(Integer.class, "dari/imageEditor/_java/max-age", 31536000);
            response.setContentType("image/" + imageType);
            response.setHeader("Cache-Control", String.format("%s, public", maxAge.toString()));
            response.setHeader("Edge-Control", String.format("downstream-ttl=%s", maxAge));
            DateTime expires = new DateTime().plusSeconds(maxAge);
            if (!expiresDateFormat.getTimeZone().equals(TimeZone.getTimeZone("GMT"))) {
                expiresDateFormat.setTimeZone(TimeZone.getTimeZone("GMT"));
            }
            response.setHeader("Expires", expiresDateFormat.format(expires.toDate()));
            ServletOutputStream out = response.getOutputStream();
            ImageIO.write(bufferedImage, imageType, out);

<<<<<<< HEAD
            if (cacheImage) {
                FileOutputStream fileOutputStream = new FileOutputStream(file);
                ImageIO.write(bufferedImage, imageType, fileOutputStream);
=======
            ByteArrayOutputStream byteArrayOutputStream = new ByteArrayOutputStream();
            ImageIO.write(bufferedImage, "jpg", byteArrayOutputStream);
            byteArrayOutputStream.flush();
            byte[] data = byteArrayOutputStream.toByteArray();

            try {
                MessageDigest md = MessageDigest.getInstance("MD5");
                md.update(data);
                byte[] hash = md.digest();
                StringBuilder eTag = new StringBuilder();
                for (int hashIndex = 0; hashIndex < hash.length; hashIndex++) {
                    eTag.append(Integer.toString((hash[hashIndex] & 0xff) + 0x100, 16).substring(1));
                }
                response.setHeader("ETag", eTag.toString());
            } catch (NoSuchAlgorithmException ex) {
                //No Such Algorithm Exception don't write eTag
>>>>>>> fc182ce7
            }

            out.close();
        } else {
            throw new IOException("No source image provided");
        }
    }

    private Integer parseInteger(String integer) {
        if (StringUtils.isBlank(integer) || integer.matches("null")) {
            return null;
        } else {
            return Integer.parseInt(integer);
        }
    }
}<|MERGE_RESOLUTION|>--- conflicted
+++ resolved
@@ -1,14 +1,11 @@
 package com.psddev.dari.util;
 
 import java.awt.image.BufferedImage;
-<<<<<<< HEAD
 import java.io.BufferedInputStream;
 import java.io.File;
 import java.io.FileInputStream;
 import java.io.FileOutputStream;
-=======
 import java.io.ByteArrayOutputStream;
->>>>>>> fc182ce7
 import java.io.IOException;
 import java.net.URI;
 import java.net.URISyntaxException;
@@ -439,11 +436,7 @@
             ServletOutputStream out = response.getOutputStream();
             ImageIO.write(bufferedImage, imageType, out);
 
-<<<<<<< HEAD
-            if (cacheImage) {
-                FileOutputStream fileOutputStream = new FileOutputStream(file);
-                ImageIO.write(bufferedImage, imageType, fileOutputStream);
-=======
+
             ByteArrayOutputStream byteArrayOutputStream = new ByteArrayOutputStream();
             ImageIO.write(bufferedImage, "jpg", byteArrayOutputStream);
             byteArrayOutputStream.flush();
@@ -460,7 +453,11 @@
                 response.setHeader("ETag", eTag.toString());
             } catch (NoSuchAlgorithmException ex) {
                 //No Such Algorithm Exception don't write eTag
->>>>>>> fc182ce7
+            }
+
+            if (cacheImage) {
+                FileOutputStream fileOutputStream = new FileOutputStream(file);
+                ImageIO.write(bufferedImage, imageType, fileOutputStream);
             }
 
             out.close();
