--- conflicted
+++ resolved
@@ -856,7 +856,6 @@
         return new Dimension(actualWidth, actualHeight);
     }
 
-<<<<<<< HEAD
     /*
     * Copyright (c) 2007, Romain Guy
     * All rights reserved.
@@ -923,7 +922,6 @@
         return new ConvolveOp(kernel, ConvolveOp.EDGE_NO_OP, null);
     }
 
-=======
     private static Dimension getResizeDimension(Integer originalWidth, Integer originalHeight, Integer requestedWidth, Integer requestedHeight) {
         Integer actualWidth = null;
         Integer actualHeight = null;
@@ -956,5 +954,4 @@
 
         return new Dimension(actualWidth, actualHeight);
     }
->>>>>>> bf2b1614
 }