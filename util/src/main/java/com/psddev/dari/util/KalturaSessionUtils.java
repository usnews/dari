package com.psddev.dari.util;
import java.util.Map;
import java.lang.String;
import com.kaltura.client.KalturaApiException;
import com.kaltura.client.KalturaClient;
import com.kaltura.client.KalturaConfiguration;
import com.kaltura.client.enums.KalturaSessionType;
import com.kaltura.client.services.KalturaSessionService;
import org.slf4j.Logger;
import org.slf4j.LoggerFactory;

/**
 * Class which provides static utility methods
 * to manage session with Kaltura
 */
public class KalturaSessionUtils {
<<<<<<< HEAD
    private static final Logger logger = LoggerFactory.getLogger(KalturaSessionUtils.class);
    public static void startAdminSession(KalturaClient client, KalturaConfiguration kalturaConfig) throws KalturaApiException{
=======

    public static void startAdminSession(KalturaClient client, KalturaConfiguration kalturaConfig) throws KalturaApiException {
>>>>>>> 298c5ef1
        startSession(client, kalturaConfig, kalturaConfig.getAdminSecret(), KalturaSessionType.ADMIN);
    }

    public static void startSession(KalturaClient client, KalturaConfiguration kalturaConfig, String secret,
            KalturaSessionType type) throws KalturaApiException {
        KalturaSessionService sessionService = client.getSessionService();
        String sessionId = sessionService.start(secret, "admin", type,
                kalturaConfig.getPartnerId(), kalturaConfig.getTimeout(), "");
        client.setSessionId(sessionId);
    }

    public static void closeSession(KalturaClient client) throws KalturaApiException {
        client.getSessionService().end();
    }
<<<<<<< HEAD
    public static String getKalturaSessionId() {
        try {
            KalturaConfiguration kalturaConfig=getKalturaConfig();
            KalturaClient client= new KalturaClient(kalturaConfig);
            startSession(client, kalturaConfig, kalturaConfig.getAdminSecret(), KalturaSessionType.ADMIN);
            return client.getSessionId();
        } catch (Exception e) {
            logger.error("Failed to get kaltura session Id:" , e );
            return "";
        }
    }
    public static  KalturaConfiguration getKalturaConfig() {
=======

    public static KalturaConfiguration getKalturaConfig() {
>>>>>>> 298c5ef1
         KalturaConfiguration kalturaConfig = new KalturaConfiguration();
         @SuppressWarnings("unchecked")
         Map<String,Object> settings=(Map<String,Object>) Settings.get(KalturaStorageItem.KALTURA_SETTINGS_PREFIX);
         kalturaConfig.setPartnerId(ObjectUtils.to(Integer.class,settings.get(KalturaStorageItem.KALTURA_PARTNER_ID_SETTING)));
         kalturaConfig.setSecret(ObjectUtils.to(String.class,settings.get(KalturaStorageItem.KALTURA_SECRET_SETTING)));
         kalturaConfig.setAdminSecret(ObjectUtils.to(String.class,settings.get(KalturaStorageItem.KALTURA_ADMIN_SECRET_SETTING)));
         kalturaConfig.setEndpoint(ObjectUtils.to(String.class,settings.get(KalturaStorageItem.KALTURA_END_POINT_SETTING)));
         kalturaConfig.setTimeout(ObjectUtils.to(Integer.class,settings.get(KalturaStorageItem.KALTURA_SESSION_TIMEOUT_SETTING)));
         return kalturaConfig;
    }
}<|MERGE_RESOLUTION|>--- conflicted
+++ resolved
@@ -14,13 +14,8 @@
  * to manage session with Kaltura
  */
 public class KalturaSessionUtils {
-<<<<<<< HEAD
     private static final Logger logger = LoggerFactory.getLogger(KalturaSessionUtils.class);
-    public static void startAdminSession(KalturaClient client, KalturaConfiguration kalturaConfig) throws KalturaApiException{
-=======
-
     public static void startAdminSession(KalturaClient client, KalturaConfiguration kalturaConfig) throws KalturaApiException {
->>>>>>> 298c5ef1
         startSession(client, kalturaConfig, kalturaConfig.getAdminSecret(), KalturaSessionType.ADMIN);
     }
 
@@ -35,7 +30,6 @@
     public static void closeSession(KalturaClient client) throws KalturaApiException {
         client.getSessionService().end();
     }
-<<<<<<< HEAD
     public static String getKalturaSessionId() {
         try {
             KalturaConfiguration kalturaConfig=getKalturaConfig();
@@ -47,11 +41,8 @@
             return "";
         }
     }
-    public static  KalturaConfiguration getKalturaConfig() {
-=======
 
     public static KalturaConfiguration getKalturaConfig() {
->>>>>>> 298c5ef1
          KalturaConfiguration kalturaConfig = new KalturaConfiguration();
          @SuppressWarnings("unchecked")
          Map<String,Object> settings=(Map<String,Object>) Settings.get(KalturaStorageItem.KALTURA_SETTINGS_PREFIX);
