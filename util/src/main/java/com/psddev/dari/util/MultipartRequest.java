package com.psddev.dari.util; 
import java.io.UnsupportedEncodingException;
import java.util.ArrayList;
import java.util.Arrays;
import java.util.Collections;
import java.util.Enumeration;
import java.util.LinkedHashSet;
import java.util.List;
import java.util.Map;
import java.util.Set;

import javax.servlet.ServletException;
import javax.servlet.http.HttpServletRequest;
import javax.servlet.http.HttpSession;
import javax.servlet.http.HttpServletRequestWrapper;

import org.apache.commons.fileupload.FileItem;
import org.apache.commons.fileupload.FileUploadException;
import org.apache.commons.fileupload.disk.DiskFileItemFactory;
import org.apache.commons.fileupload.servlet.ServletFileUpload;

/**
 * {@link HttpServletRequest} that's capable of reading
 * {@code multipart/form-data} POST request.
 */
public class MultipartRequest extends HttpServletRequestWrapper {

<<<<<<< HEAD
    private final Map<String, List<FileItem>> parameters = new LinkedHashMap<String, List<FileItem>>();
    private static final String ATTRIBUTE_PREFIX = MultipartRequest.class.getName() + ".";
    private static final String LISTENER_ATTRIBUTE = ATTRIBUTE_PREFIX +"listener";
    private UploadProgressListener progressListener;
    /** Creates an instance that wraps the given {@code request}. */
    public MultipartRequest(HttpServletRequest request) throws ServletException {
        super(request);
        try {
            ServletFileUpload upload = new ServletFileUpload(new DiskFileItemFactory());
            upload.setHeaderEncoding("UTF-8");
            progressListener=new UploadProgressListener();
            progressListener.setParamNames(Collections.list(request.getParameterNames()));
            upload.setProgressListener(progressListener);
            HttpSession session=request.getSession(false);
            if (session != null ) {
                 session.setAttribute(LISTENER_ATTRIBUTE,progressListener);
            }
            @SuppressWarnings("unchecked")
            List<FileItem> items = (List<FileItem>) upload.parseRequest(request);
            for (FileItem item : items) {
                String name = item.getFieldName();
                List<FileItem> values = parameters.get(name);
                if (values == null) {
                    values = new ArrayList<FileItem>();
                    parameters.put(name, values);
=======
    private static final String ATTRIBUTE_PREFIX = MultipartRequest.class.getName() + ".";
    private static final String PARAMETERS_ATTRIBUTE = ATTRIBUTE_PREFIX + "parameters";

    private final Map<String, List<FileItem>> parameters;

    /**
     * Creates an instance that wraps the given {@code request}.
     *
     * @param request Can't be {@code null}.
     */
    public MultipartRequest(HttpServletRequest request) throws ServletException {
        super(request);

        // Make sure that the request body is only read once.
        @SuppressWarnings("unchecked")
        Map<String, List<FileItem>> parameters = (Map<String, List<FileItem>>) request.getAttribute(PARAMETERS_ATTRIBUTE);

        if (parameters == null) {
            if (ServletFileUpload.isMultipartContent(request)) {
                parameters = new CompactMap<String, List<FileItem>>();

                try {
                    ServletFileUpload upload = new ServletFileUpload(new DiskFileItemFactory());

                    upload.setHeaderEncoding(StringUtils.UTF_8.name());

                    @SuppressWarnings("unchecked")
                    List<FileItem> items = (List<FileItem>) upload.parseRequest(request);

                    for (FileItem item : items) {
                        String name = item.getFieldName();
                        List<FileItem> values = parameters.get(name);

                        if (values == null) {
                            values = new ArrayList<FileItem>();
                            parameters.put(name, values);
                        }

                        values.add(item);
                    }

                } catch (FileUploadException error) {
                    throw new ServletException(error);
>>>>>>> 298c5ef1
                }

            } else {
                parameters = Collections.emptyMap();
            }
        }

        this.parameters = parameters;
    }

<<<<<<< HEAD
    public UploadProgressListener getProgressListener() {
        return progressListener;
    }
    /** Returns the first file item associated with the given {@code name}. */
=======
    /**
     * Returns the first file item associated with the given {@code name}.
     *
     * @param name May be {@code null}.
     * @return May be {@code null}.
     */
>>>>>>> 298c5ef1
    public FileItem getFileItem(String name) {
        List<FileItem> values = parameters.get(name);

        return values == null || values.isEmpty() ? null : values.get(0);
    }

    /**
     * Returns all file items associated with the given {@code name}.
     *
     * @param name May be {@code null}.
     * @return May be {@code null}. If not {@code null}, never empty.
     */
    public FileItem[] getFileItems(String name) {
        List<FileItem> items = parameters.get(name);

        if (items == null || items.isEmpty()) {
            return null;

        } else {
            return items.toArray(new FileItem[items.size()]);
        }
    }

    // --- HttpServletRequestWrapper support ---

    @Override
    public String getParameter(String name) {
        String value = getRequest().getParameter(name);

        if (value != null) {
            return value;
        }

        List<FileItem> items = parameters.get(name);

        if (items == null || items.isEmpty()) {
            return null;
        }

        FileItem item = items.get(0);

        if (item.isFormField()) {
            try {
                return item.getString(StringUtils.UTF_8.name());

            } catch (UnsupportedEncodingException error) {
                throw new IllegalStateException(error);
            }
        }

        return item.getFieldName();
    }

    // Returns a combined set of all query string and form post parameter
    // names.
    private Set<String> getCombinedNames() {
        @SuppressWarnings("unchecked")
        Enumeration<String> requestNames = getRequest().getParameterNames();
        Set<String> names = new LinkedHashSet<String>();

        while (requestNames.hasMoreElements()) {
            names.add(requestNames.nextElement());
        }

        names.addAll(parameters.keySet());

        return names;
    }

    @Override
    public Map<String, String[]> getParameterMap() {
        Map<String, String[]> map = new CompactMap<String, String[]>();

        for (String name : getCombinedNames()) {
            map.put(name, getParameterValues(name));
        }

        return map;
    }

    @Override
    public Enumeration<String> getParameterNames() {
        return Collections.enumeration(getCombinedNames());
    }

    @Override
    public String[] getParameterValues(String name) {
        String[] valuesArray = getRequest().getParameterValues(name);
        List<FileItem> items = parameters.get(name);

        if (items == null || items.isEmpty()) {
            return valuesArray;
        }

        List<String> valuesList = new ArrayList<String>();

        if (valuesArray != null && valuesArray.length > 0) {
            valuesList.addAll(Arrays.asList(valuesArray));
        }

        for (FileItem item : items) {
            if (item.isFormField()) {
                try {
                    valuesList.add(item.getString(StringUtils.UTF_8.name()));

                } catch (UnsupportedEncodingException ex) {
                    valuesList.add(item.getFieldName());
                }

            } else {
                valuesList.add(item.getFieldName());
            }
        }

        return valuesList.toArray(new String[valuesList.size()]);
    }
    /** {@link MultipartRequest} utility methods. */
    public static final class Static {
          public static UploadProgressListener getListenerFromSession(HttpServletRequest request) {
                 HttpSession session=request.getSession(false);
                 if( session != null) {
                    return (UploadProgressListener) session.getAttribute(LISTENER_ATTRIBUTE);
                 }
                 return null;
          }
    }

}<|MERGE_RESOLUTION|>--- conflicted
+++ resolved
@@ -24,36 +24,10 @@
  * {@code multipart/form-data} POST request.
  */
 public class MultipartRequest extends HttpServletRequestWrapper {
-
-<<<<<<< HEAD
-    private final Map<String, List<FileItem>> parameters = new LinkedHashMap<String, List<FileItem>>();
     private static final String ATTRIBUTE_PREFIX = MultipartRequest.class.getName() + ".";
+    private static final String PARAMETERS_ATTRIBUTE = ATTRIBUTE_PREFIX + "parameters";
     private static final String LISTENER_ATTRIBUTE = ATTRIBUTE_PREFIX +"listener";
     private UploadProgressListener progressListener;
-    /** Creates an instance that wraps the given {@code request}. */
-    public MultipartRequest(HttpServletRequest request) throws ServletException {
-        super(request);
-        try {
-            ServletFileUpload upload = new ServletFileUpload(new DiskFileItemFactory());
-            upload.setHeaderEncoding("UTF-8");
-            progressListener=new UploadProgressListener();
-            progressListener.setParamNames(Collections.list(request.getParameterNames()));
-            upload.setProgressListener(progressListener);
-            HttpSession session=request.getSession(false);
-            if (session != null ) {
-                 session.setAttribute(LISTENER_ATTRIBUTE,progressListener);
-            }
-            @SuppressWarnings("unchecked")
-            List<FileItem> items = (List<FileItem>) upload.parseRequest(request);
-            for (FileItem item : items) {
-                String name = item.getFieldName();
-                List<FileItem> values = parameters.get(name);
-                if (values == null) {
-                    values = new ArrayList<FileItem>();
-                    parameters.put(name, values);
-=======
-    private static final String ATTRIBUTE_PREFIX = MultipartRequest.class.getName() + ".";
-    private static final String PARAMETERS_ATTRIBUTE = ATTRIBUTE_PREFIX + "parameters";
 
     private final Map<String, List<FileItem>> parameters;
 
@@ -75,8 +49,15 @@
 
                 try {
                     ServletFileUpload upload = new ServletFileUpload(new DiskFileItemFactory());
-
                     upload.setHeaderEncoding(StringUtils.UTF_8.name());
+                    //Set the listener so that we get notifications about upload progress
+                    progressListener=new UploadProgressListener();
+                    progressListener.setParamNames(Collections.list(request.getParameterNames()));
+                    upload.setProgressListener(progressListener);
+                    HttpSession session=request.getSession(false);
+                    if (session != null ) {
+                      session.setAttribute(LISTENER_ATTRIBUTE,progressListener);
+                    }
 
                     @SuppressWarnings("unchecked")
                     List<FileItem> items = (List<FileItem>) upload.parseRequest(request);
@@ -95,7 +76,6 @@
 
                 } catch (FileUploadException error) {
                     throw new ServletException(error);
->>>>>>> 298c5ef1
                 }
 
             } else {
@@ -106,19 +86,15 @@
         this.parameters = parameters;
     }
 
-<<<<<<< HEAD
     public UploadProgressListener getProgressListener() {
         return progressListener;
     }
-    /** Returns the first file item associated with the given {@code name}. */
-=======
     /**
      * Returns the first file item associated with the given {@code name}.
      *
      * @param name May be {@code null}.
      * @return May be {@code null}.
      */
->>>>>>> 298c5ef1
     public FileItem getFileItem(String name) {
         List<FileItem> values = parameters.get(name);
 
