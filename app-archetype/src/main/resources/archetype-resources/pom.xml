--- conflicted
+++ resolved
@@ -9,11 +9,7 @@
     <parent>
         <groupId>com.psddev</groupId>
         <artifactId>dari-parent</artifactId>
-<<<<<<< HEAD
-        <version>2.4-SNAPSHOT</version>
-=======
         <version>${project.version}</version>
->>>>>>> 3f68188b
     </parent>
 
     <groupId>\${groupId}</groupId>
@@ -27,31 +23,19 @@
         <dependency>
             <groupId>com.psddev</groupId>
             <artifactId>dari-db</artifactId>
-<<<<<<< HEAD
-            <version>2.4-SNAPSHOT</version>
-=======
             <version>${project.version}</version>
->>>>>>> 3f68188b
         </dependency>
 
         <dependency>
             <groupId>com.psddev</groupId>
             <artifactId>dari-util</artifactId>
-<<<<<<< HEAD
-            <version>2.4-SNAPSHOT</version>
-=======
             <version>${project.version}</version>
->>>>>>> 3f68188b
         </dependency>
 
         <dependency>
             <groupId>com.psddev</groupId>
             <artifactId>dari-reloader-tomcat6</artifactId>
-<<<<<<< HEAD
-            <version>2.4-SNAPSHOT</version>
-=======
             <version>${project.version}</version>
->>>>>>> 3f68188b
             <type>war</type>
         </dependency>
 
